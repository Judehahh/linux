--- conflicted
+++ resolved
@@ -170,10 +170,7 @@
 	per_cpu(xen_vcpu, cpu) = vcpup;
 
 	enable_percpu_irq(xen_events_irq, 0);
-<<<<<<< HEAD
-=======
 	put_cpu();
->>>>>>> fc78d343
 }
 
 static void xen_restart(enum reboot_mode reboot_mode, const char *cmd)
