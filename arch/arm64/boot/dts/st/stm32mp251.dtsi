--- conflicted
+++ resolved
@@ -356,7 +356,6 @@
 			};
 		};
 
-<<<<<<< HEAD
 		rcc: clock-controller@44200000 {
 			compatible = "st,stm32mp25-rcc";
 			reg = <0x44200000 0x10000>;
@@ -442,7 +441,8 @@
 				<&scmi_clk CK_SCMI_TIMG2>,
 				<&scmi_clk CK_SCMI_PLL3>,
 				<&clk_dsi_txbyte>;
-=======
+		};
+
 		exti1: interrupt-controller@44220000 {
 			compatible = "st,stm32mp1-exti", "syscon";
 			interrupt-controller;
@@ -534,7 +534,6 @@
 				<0>,
 				<&intc GIC_SPI 257 IRQ_TYPE_LEVEL_HIGH>,
 				<&intc GIC_SPI 258 IRQ_TYPE_LEVEL_HIGH>;
->>>>>>> 382d2ffe
 		};
 
 		syscfg: syscon@44230000 {
