--- conflicted
+++ resolved
@@ -13,11 +13,8 @@
 obj-$(CONFIG_MMU) += fault.o pageattr.o
 obj-y += cacheflush.o
 obj-y += context.o
-<<<<<<< HEAD
 obj-y += pgtable.o
-=======
 obj-y += pmem.o
->>>>>>> 497bcbe3
 
 ifeq ($(CONFIG_MMU),y)
 obj-$(CONFIG_SMP) += tlbflush.o
