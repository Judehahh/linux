--- conflicted
+++ resolved
@@ -175,11 +175,8 @@
 	acpi_target_sleep_state = ACPI_STATE_S0;
 	acpi_sleep_tts_switch(acpi_target_sleep_state);
 }
-<<<<<<< HEAD
-=======
 #else /* !CONFIG_ACPI_SLEEP */
 #define acpi_target_sleep_state	ACPI_STATE_S0
->>>>>>> c07f62e5
 #endif /* CONFIG_ACPI_SLEEP */
 
 #ifdef CONFIG_SUSPEND
@@ -250,15 +247,11 @@
 	}
 
 	/* If ACPI is not enabled by the BIOS, we need to enable it here. */
-<<<<<<< HEAD
-	acpi_enable();
-=======
 	if (set_sci_en_on_resume)
 		acpi_set_register(ACPI_BITREG_SCI_ENABLE, 1);
 	else
 		acpi_enable();
 
->>>>>>> c07f62e5
 	/* Reprogram control registers and execute _BFS */
 	acpi_leave_sleep_state_prep(acpi_state);
 
@@ -369,8 +362,6 @@
 		DMI_MATCH(DMI_PRODUCT_NAME, "HP xw4600 Workstation"),
 		},
 	},
-<<<<<<< HEAD
-=======
 	{
 	.callback = init_set_sci_en_on_resume,
 	.ident = "Apple MacBook 1,1",
@@ -387,7 +378,6 @@
 		DMI_MATCH(DMI_PRODUCT_NAME, "Macmini1,1"),
 		},
 	},
->>>>>>> c07f62e5
 	{},
 };
 #endif /* CONFIG_SUSPEND */
