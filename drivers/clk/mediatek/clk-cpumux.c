--- conflicted
+++ resolved
@@ -102,21 +102,6 @@
 	kfree(cpumux);
 }
 
-static void mtk_clk_unregister_cpumux(struct clk *clk)
-{
-	struct mtk_clk_cpumux *cpumux;
-	struct clk_hw *hw;
-
-	hw = __clk_get_hw(clk);
-	if (!hw)
-		return;
-
-	cpumux = to_mtk_clk_cpumux(hw);
-
-	clk_unregister(clk);
-	kfree(cpumux);
-}
-
 int mtk_clk_register_cpumuxes(struct device_node *node,
 			      const struct mtk_composite *clks, int num,
 			      struct clk_hw_onecell_data *clk_data)
@@ -134,23 +119,10 @@
 	for (i = 0; i < num; i++) {
 		const struct mtk_composite *mux = &clks[i];
 
-<<<<<<< HEAD
-		if (!IS_ERR_OR_NULL(clk_data->clks[mux->id])) {
-			pr_warn("%pOF: Trying to register duplicate clock ID: %d\n",
-				node, mux->id);
-			continue;
-		}
-
-		clk = mtk_clk_register_cpumux(mux, regmap);
-		if (IS_ERR(clk)) {
-			pr_err("Failed to register clk %s: %pe\n", mux->name, clk);
-			goto err;
-=======
 		if (!IS_ERR_OR_NULL(clk_data->hws[mux->id])) {
 			pr_warn("%pOF: Trying to register duplicate clock ID: %d\n",
 				node, mux->id);
 			continue;
->>>>>>> 88084a3d
 		}
 
 		hw = mtk_clk_register_cpumux(mux, regmap);
@@ -169,20 +141,6 @@
 	while (--i >= 0) {
 		const struct mtk_composite *mux = &clks[i];
 
-<<<<<<< HEAD
-		if (IS_ERR_OR_NULL(clk_data->clks[mux->id]))
-			continue;
-
-		mtk_clk_unregister_cpumux(clk_data->clks[mux->id]);
-		clk_data->clks[mux->id] = ERR_PTR(-ENOENT);
-	}
-
-	return PTR_ERR(clk);
-}
-
-void mtk_clk_unregister_cpumuxes(const struct mtk_composite *clks, int num,
-				 struct clk_onecell_data *clk_data)
-=======
 		if (IS_ERR_OR_NULL(clk_data->hws[mux->id]))
 			continue;
 
@@ -195,26 +153,17 @@
 
 void mtk_clk_unregister_cpumuxes(const struct mtk_composite *clks, int num,
 				 struct clk_hw_onecell_data *clk_data)
->>>>>>> 88084a3d
 {
 	int i;
 
 	for (i = num; i > 0; i--) {
 		const struct mtk_composite *mux = &clks[i - 1];
 
-<<<<<<< HEAD
-		if (IS_ERR_OR_NULL(clk_data->clks[mux->id]))
-			continue;
-
-		mtk_clk_unregister_cpumux(clk_data->clks[mux->id]);
-		clk_data->clks[mux->id] = ERR_PTR(-ENOENT);
-=======
 		if (IS_ERR_OR_NULL(clk_data->hws[mux->id]))
 			continue;
 
 		mtk_clk_unregister_cpumux(clk_data->hws[mux->id]);
 		clk_data->hws[mux->id] = ERR_PTR(-ENOENT);
->>>>>>> 88084a3d
 	}
 }
 
