/*
 * Copyright 2015 Advanced Micro Devices, Inc.
 *
 * Permission is hereby granted, free of charge, to any person obtaining a
 * copy of this software and associated documentation files (the "Software"),
 * to deal in the Software without restriction, including without limitation
 * the rights to use, copy, modify, merge, publish, distribute, sublicense,
 * and/or sell copies of the Software, and to permit persons to whom the
 * Software is furnished to do so, subject to the following conditions:
 *
 * The above copyright notice and this permission notice shall be included in
 * all copies or substantial portions of the Software.
 *
 * THE SOFTWARE IS PROVIDED "AS IS", WITHOUT WARRANTY OF ANY KIND, EXPRESS OR
 * IMPLIED, INCLUDING BUT NOT LIMITED TO THE WARRANTIES OF MERCHANTABILITY,
 * FITNESS FOR A PARTICULAR PURPOSE AND NONINFRINGEMENT.  IN NO EVENT SHALL
 * THE COPYRIGHT HOLDER(S) OR AUTHOR(S) BE LIABLE FOR ANY CLAIM, DAMAGES OR
 * OTHER LIABILITY, WHETHER IN AN ACTION OF CONTRACT, TORT OR OTHERWISE,
 * ARISING FROM, OUT OF OR IN CONNECTION WITH THE SOFTWARE OR THE USE OR
 * OTHER DEALINGS IN THE SOFTWARE.
 *
 * Authors: AMD
 */

#include "dm_services.h"

#include "amdgpu.h"

#include "dc.h"

#include "core_status.h"
#include "core_types.h"
#include "hw_sequencer.h"
#include "dce/dce_hwseq.h"

#include "resource.h"
#include "dc_state.h"
#include "dc_state_priv.h"
#include "dc_plane_priv.h"

#include "gpio_service_interface.h"
#include "clk_mgr.h"
#include "clock_source.h"
#include "dc_bios_types.h"

#include "bios_parser_interface.h"
#include "bios/bios_parser_helper.h"
#include "include/irq_service_interface.h"
#include "transform.h"
#include "dmcu.h"
#include "dpp.h"
#include "timing_generator.h"
#include "abm.h"
#include "virtual/virtual_link_encoder.h"
#include "hubp.h"

#include "link_hwss.h"
#include "link_encoder.h"
#include "link_enc_cfg.h"

#include "link.h"
#include "dm_helpers.h"
#include "mem_input.h"

#include "dc_dmub_srv.h"

#include "dsc.h"

#include "vm_helper.h"

#include "dce/dce_i2c.h"

#include "dmub/dmub_srv.h"

#include "dce/dmub_psr.h"

#include "dce/dmub_hw_lock_mgr.h"

#include "dc_trace.h"

#include "hw_sequencer_private.h"

#include "dml2/dml2_internal_types.h"

#include "dce/dmub_outbox.h"

#define CTX \
	dc->ctx

#define DC_LOGGER \
	dc->ctx->logger

static const char DC_BUILD_ID[] = "production-build";

/**
 * DOC: Overview
 *
 * DC is the OS-agnostic component of the amdgpu DC driver.
 *
 * DC maintains and validates a set of structs representing the state of the
 * driver and writes that state to AMD hardware
 *
 * Main DC HW structs:
 *
 * struct dc - The central struct.  One per driver.  Created on driver load,
 * destroyed on driver unload.
 *
 * struct dc_context - One per driver.
 * Used as a backpointer by most other structs in dc.
 *
 * struct dc_link - One per connector (the physical DP, HDMI, miniDP, or eDP
 * plugpoints).  Created on driver load, destroyed on driver unload.
 *
 * struct dc_sink - One per display.  Created on boot or hotplug.
 * Destroyed on shutdown or hotunplug.  A dc_link can have a local sink
 * (the display directly attached).  It may also have one or more remote
 * sinks (in the Multi-Stream Transport case)
 *
 * struct resource_pool - One per driver.  Represents the hw blocks not in the
 * main pipeline.  Not directly accessible by dm.
 *
 * Main dc state structs:
 *
 * These structs can be created and destroyed as needed.  There is a full set of
 * these structs in dc->current_state representing the currently programmed state.
 *
 * struct dc_state - The global DC state to track global state information,
 * such as bandwidth values.
 *
 * struct dc_stream_state - Represents the hw configuration for the pipeline from
 * a framebuffer to a display.  Maps one-to-one with dc_sink.
 *
 * struct dc_plane_state - Represents a framebuffer.  Each stream has at least one,
 * and may have more in the Multi-Plane Overlay case.
 *
 * struct resource_context - Represents the programmable state of everything in
 * the resource_pool.  Not directly accessible by dm.
 *
 * struct pipe_ctx - A member of struct resource_context.  Represents the
 * internal hardware pipeline components.  Each dc_plane_state has either
 * one or two (in the pipe-split case).
 */

/* Private functions */

static inline void elevate_update_type(enum surface_update_type *original, enum surface_update_type new)
{
	if (new > *original)
		*original = new;
}

static void destroy_links(struct dc *dc)
{
	uint32_t i;

	for (i = 0; i < dc->link_count; i++) {
		if (NULL != dc->links[i])
			dc->link_srv->destroy_link(&dc->links[i]);
	}
}

static uint32_t get_num_of_internal_disp(struct dc_link **links, uint32_t num_links)
{
	int i;
	uint32_t count = 0;

	for (i = 0; i < num_links; i++) {
		if (links[i]->connector_signal == SIGNAL_TYPE_EDP ||
				links[i]->is_internal_display)
			count++;
	}

	return count;
}

static int get_seamless_boot_stream_count(struct dc_state *ctx)
{
	uint8_t i;
	uint8_t seamless_boot_stream_count = 0;

	for (i = 0; i < ctx->stream_count; i++)
		if (ctx->streams[i]->apply_seamless_boot_optimization)
			seamless_boot_stream_count++;

	return seamless_boot_stream_count;
}

static bool create_links(
		struct dc *dc,
		uint32_t num_virtual_links)
{
	int i;
	int connectors_num;
	struct dc_bios *bios = dc->ctx->dc_bios;

	dc->link_count = 0;

	connectors_num = bios->funcs->get_connectors_number(bios);

	DC_LOG_DC("BIOS object table - number of connectors: %d", connectors_num);

	if (connectors_num > ENUM_ID_COUNT) {
		dm_error(
			"DC: Number of connectors %d exceeds maximum of %d!\n",
			connectors_num,
			ENUM_ID_COUNT);
		return false;
	}

	dm_output_to_console(
		"DC: %s: connectors_num: physical:%d, virtual:%d\n",
		__func__,
		connectors_num,
		num_virtual_links);

	// condition loop on link_count to allow skipping invalid indices
	for (i = 0; dc->link_count < connectors_num && i < MAX_LINKS; i++) {
		struct link_init_data link_init_params = {0};
		struct dc_link *link;

		DC_LOG_DC("BIOS object table - printing link object info for connector number: %d, link_index: %d", i, dc->link_count);

		link_init_params.ctx = dc->ctx;
		/* next BIOS object table connector */
		link_init_params.connector_index = i;
		link_init_params.link_index = dc->link_count;
		link_init_params.dc = dc;
		link = dc->link_srv->create_link(&link_init_params);

		if (link) {
			dc->links[dc->link_count] = link;
			link->dc = dc;
			++dc->link_count;
		}
	}

	DC_LOG_DC("BIOS object table - end");

	/* Create a link for each usb4 dpia port */
	for (i = 0; i < dc->res_pool->usb4_dpia_count; i++) {
		struct link_init_data link_init_params = {0};
		struct dc_link *link;

		link_init_params.ctx = dc->ctx;
		link_init_params.connector_index = i;
		link_init_params.link_index = dc->link_count;
		link_init_params.dc = dc;
		link_init_params.is_dpia_link = true;

		link = dc->link_srv->create_link(&link_init_params);
		if (link) {
			dc->links[dc->link_count] = link;
			link->dc = dc;
			++dc->link_count;
		}
	}

	for (i = 0; i < num_virtual_links; i++) {
		struct dc_link *link = kzalloc(sizeof(*link), GFP_KERNEL);
		struct encoder_init_data enc_init = {0};

		if (link == NULL) {
			BREAK_TO_DEBUGGER();
			goto failed_alloc;
		}

		link->link_index = dc->link_count;
		dc->links[dc->link_count] = link;
		dc->link_count++;

		link->ctx = dc->ctx;
		link->dc = dc;
		link->connector_signal = SIGNAL_TYPE_VIRTUAL;
		link->link_id.type = OBJECT_TYPE_CONNECTOR;
		link->link_id.id = CONNECTOR_ID_VIRTUAL;
		link->link_id.enum_id = ENUM_ID_1;
		link->link_enc = kzalloc(sizeof(*link->link_enc), GFP_KERNEL);

		if (!link->link_enc) {
			BREAK_TO_DEBUGGER();
			goto failed_alloc;
		}

		link->link_status.dpcd_caps = &link->dpcd_caps;

		enc_init.ctx = dc->ctx;
		enc_init.channel = CHANNEL_ID_UNKNOWN;
		enc_init.hpd_source = HPD_SOURCEID_UNKNOWN;
		enc_init.transmitter = TRANSMITTER_UNKNOWN;
		enc_init.connector = link->link_id;
		enc_init.encoder.type = OBJECT_TYPE_ENCODER;
		enc_init.encoder.id = ENCODER_ID_INTERNAL_VIRTUAL;
		enc_init.encoder.enum_id = ENUM_ID_1;
		virtual_link_encoder_construct(link->link_enc, &enc_init);
	}

	dc->caps.num_of_internal_disp = get_num_of_internal_disp(dc->links, dc->link_count);

	return true;

failed_alloc:
	return false;
}

/* Create additional DIG link encoder objects if fewer than the platform
 * supports were created during link construction. This can happen if the
 * number of physical connectors is less than the number of DIGs.
 */
static bool create_link_encoders(struct dc *dc)
{
	bool res = true;
	unsigned int num_usb4_dpia = dc->res_pool->res_cap->num_usb4_dpia;
	unsigned int num_dig_link_enc = dc->res_pool->res_cap->num_dig_link_enc;
	int i;

	/* A platform without USB4 DPIA endpoints has a fixed mapping between DIG
	 * link encoders and physical display endpoints and does not require
	 * additional link encoder objects.
	 */
	if (num_usb4_dpia == 0)
		return res;

	/* Create as many link encoder objects as the platform supports. DPIA
	 * endpoints can be programmably mapped to any DIG.
	 */
	if (num_dig_link_enc > dc->res_pool->dig_link_enc_count) {
		for (i = 0; i < num_dig_link_enc; i++) {
			struct link_encoder *link_enc = dc->res_pool->link_encoders[i];

			if (!link_enc && dc->res_pool->funcs->link_enc_create_minimal) {
				link_enc = dc->res_pool->funcs->link_enc_create_minimal(dc->ctx,
						(enum engine_id)(ENGINE_ID_DIGA + i));
				if (link_enc) {
					dc->res_pool->link_encoders[i] = link_enc;
					dc->res_pool->dig_link_enc_count++;
				} else {
					res = false;
				}
			}
		}
	}

	return res;
}

/* Destroy any additional DIG link encoder objects created by
 * create_link_encoders().
 * NB: Must only be called after destroy_links().
 */
static void destroy_link_encoders(struct dc *dc)
{
	unsigned int num_usb4_dpia;
	unsigned int num_dig_link_enc;
	int i;

	if (!dc->res_pool)
		return;

	num_usb4_dpia = dc->res_pool->res_cap->num_usb4_dpia;
	num_dig_link_enc = dc->res_pool->res_cap->num_dig_link_enc;

	/* A platform without USB4 DPIA endpoints has a fixed mapping between DIG
	 * link encoders and physical display endpoints and does not require
	 * additional link encoder objects.
	 */
	if (num_usb4_dpia == 0)
		return;

	for (i = 0; i < num_dig_link_enc; i++) {
		struct link_encoder *link_enc = dc->res_pool->link_encoders[i];

		if (link_enc) {
			link_enc->funcs->destroy(&link_enc);
			dc->res_pool->link_encoders[i] = NULL;
			dc->res_pool->dig_link_enc_count--;
		}
	}
}

static struct dc_perf_trace *dc_perf_trace_create(void)
{
	return kzalloc(sizeof(struct dc_perf_trace), GFP_KERNEL);
}

static void dc_perf_trace_destroy(struct dc_perf_trace **perf_trace)
{
	kfree(*perf_trace);
	*perf_trace = NULL;
}

static bool set_long_vtotal(struct dc *dc, struct dc_stream_state *stream, struct dc_crtc_timing_adjust *adjust)
{
	if (!dc || !stream || !adjust)
		return false;

	if (!dc->current_state)
		return false;

	int i;

	for (i = 0; i < MAX_PIPES; i++) {
		struct pipe_ctx *pipe = &dc->current_state->res_ctx.pipe_ctx[i];

		if (pipe->stream == stream && pipe->stream_res.tg) {
			if (dc->hwss.set_long_vtotal)
				dc->hwss.set_long_vtotal(&pipe, 1, adjust->v_total_min, adjust->v_total_max);

			return true;
		}
	}

	return false;
}

/**
 *  dc_stream_adjust_vmin_vmax - look up pipe context & update parts of DRR
 *  @dc:     dc reference
 *  @stream: Initial dc stream state
 *  @adjust: Updated parameters for vertical_total_min and vertical_total_max
 *
 *  Looks up the pipe context of dc_stream_state and updates the
 *  vertical_total_min and vertical_total_max of the DRR, Dynamic Refresh
 *  Rate, which is a power-saving feature that targets reducing panel
 *  refresh rate while the screen is static
 *
 *  Return: %true if the pipe context is found and adjusted;
 *          %false if the pipe context is not found.
 */
bool dc_stream_adjust_vmin_vmax(struct dc *dc,
		struct dc_stream_state *stream,
		struct dc_crtc_timing_adjust *adjust)
{
	int i;

	/*
	 * Don't adjust DRR while there's bandwidth optimizations pending to
	 * avoid conflicting with firmware updates.
	 */
	if (dc->ctx->dce_version > DCE_VERSION_MAX)
		if (dc->optimized_required || dc->wm_optimized_required)
			return false;

	dc_exit_ips_for_hw_access(dc);

	stream->adjust.v_total_max = adjust->v_total_max;
	stream->adjust.v_total_mid = adjust->v_total_mid;
	stream->adjust.v_total_mid_frame_num = adjust->v_total_mid_frame_num;
	stream->adjust.v_total_min = adjust->v_total_min;
	stream->adjust.allow_otg_v_count_halt = adjust->allow_otg_v_count_halt;

	if (dc->caps.max_v_total != 0 &&
		(adjust->v_total_max > dc->caps.max_v_total || adjust->v_total_min > dc->caps.max_v_total)) {
		if (adjust->allow_otg_v_count_halt)
			return set_long_vtotal(dc, stream, adjust);
		else
			return false;
	}

	for (i = 0; i < MAX_PIPES; i++) {
		struct pipe_ctx *pipe = &dc->current_state->res_ctx.pipe_ctx[i];

		if (pipe->stream == stream && pipe->stream_res.tg) {
			dc->hwss.set_drr(&pipe,
					1,
					*adjust);

			return true;
		}
	}
	return false;
}

/**
 * dc_stream_get_last_used_drr_vtotal - Looks up the pipe context of
 * dc_stream_state and gets the last VTOTAL used by DRR (Dynamic Refresh Rate)
 *
 * @dc: [in] dc reference
 * @stream: [in] Initial dc stream state
 * @refresh_rate: [in] new refresh_rate
 *
 * Return: %true if the pipe context is found and there is an associated
 *         timing_generator for the DC;
 *         %false if the pipe context is not found or there is no
 *         timing_generator for the DC.
 */
bool dc_stream_get_last_used_drr_vtotal(struct dc *dc,
		struct dc_stream_state *stream,
		uint32_t *refresh_rate)
{
	bool status = false;

	int i = 0;

	dc_exit_ips_for_hw_access(dc);

	for (i = 0; i < MAX_PIPES; i++) {
		struct pipe_ctx *pipe = &dc->current_state->res_ctx.pipe_ctx[i];

		if (pipe->stream == stream && pipe->stream_res.tg) {
			/* Only execute if a function pointer has been defined for
			 * the DC version in question
			 */
			if (pipe->stream_res.tg->funcs->get_last_used_drr_vtotal) {
				pipe->stream_res.tg->funcs->get_last_used_drr_vtotal(pipe->stream_res.tg, refresh_rate);

				status = true;

				break;
			}
		}
	}

	return status;
}

bool dc_stream_get_crtc_position(struct dc *dc,
		struct dc_stream_state **streams, int num_streams,
		unsigned int *v_pos, unsigned int *nom_v_pos)
{
	/* TODO: Support multiple streams */
	const struct dc_stream_state *stream = streams[0];
	int i;
	bool ret = false;
	struct crtc_position position;

	dc_exit_ips_for_hw_access(dc);

	for (i = 0; i < MAX_PIPES; i++) {
		struct pipe_ctx *pipe =
				&dc->current_state->res_ctx.pipe_ctx[i];

		if (pipe->stream == stream && pipe->stream_res.stream_enc) {
			dc->hwss.get_position(&pipe, 1, &position);

			*v_pos = position.vertical_count;
			*nom_v_pos = position.nominal_vcount;
			ret = true;
		}
	}
	return ret;
}

#if defined(CONFIG_DRM_AMD_SECURE_DISPLAY)
static inline void
dc_stream_forward_dmub_crc_window(struct dc_dmub_srv *dmub_srv,
		struct rect *rect, struct otg_phy_mux *mux_mapping, bool is_stop)
{
	union dmub_rb_cmd cmd = {0};

	cmd.secure_display.roi_info.phy_id = mux_mapping->phy_output_num;
	cmd.secure_display.roi_info.otg_id = mux_mapping->otg_output_num;

	if (is_stop) {
		cmd.secure_display.header.type = DMUB_CMD__SECURE_DISPLAY;
		cmd.secure_display.header.sub_type = DMUB_CMD__SECURE_DISPLAY_CRC_STOP_UPDATE;
	} else {
		cmd.secure_display.header.type = DMUB_CMD__SECURE_DISPLAY;
		cmd.secure_display.header.sub_type = DMUB_CMD__SECURE_DISPLAY_CRC_WIN_NOTIFY;
		cmd.secure_display.roi_info.x_start = rect->x;
		cmd.secure_display.roi_info.y_start = rect->y;
		cmd.secure_display.roi_info.x_end = rect->x + rect->width;
		cmd.secure_display.roi_info.y_end = rect->y + rect->height;
	}

	dc_wake_and_execute_dmub_cmd(dmub_srv->ctx, &cmd, DM_DMUB_WAIT_TYPE_NO_WAIT);
}

static inline void
dc_stream_forward_dmcu_crc_window(struct dmcu *dmcu,
		struct rect *rect, struct otg_phy_mux *mux_mapping, bool is_stop)
{
	if (is_stop)
		dmcu->funcs->stop_crc_win_update(dmcu, mux_mapping);
	else
		dmcu->funcs->forward_crc_window(dmcu, rect, mux_mapping);
}

bool
dc_stream_forward_crc_window(struct dc_stream_state *stream,
		struct rect *rect, bool is_stop)
{
	struct dmcu *dmcu;
	struct dc_dmub_srv *dmub_srv;
	struct otg_phy_mux mux_mapping;
	struct pipe_ctx *pipe;
	int i;
	struct dc *dc = stream->ctx->dc;

	for (i = 0; i < MAX_PIPES; i++) {
		pipe = &dc->current_state->res_ctx.pipe_ctx[i];
		if (pipe->stream == stream && !pipe->top_pipe && !pipe->prev_odm_pipe)
			break;
	}

	/* Stream not found */
	if (i == MAX_PIPES)
		return false;

	mux_mapping.phy_output_num = stream->link->link_enc_hw_inst;
	mux_mapping.otg_output_num = pipe->stream_res.tg->inst;

	dmcu = dc->res_pool->dmcu;
	dmub_srv = dc->ctx->dmub_srv;

	/* forward to dmub */
	if (dmub_srv)
		dc_stream_forward_dmub_crc_window(dmub_srv, rect, &mux_mapping, is_stop);
	/* forward to dmcu */
	else if (dmcu && dmcu->funcs->is_dmcu_initialized(dmcu))
		dc_stream_forward_dmcu_crc_window(dmcu, rect, &mux_mapping, is_stop);
	else
		return false;

	return true;
}
#endif /* CONFIG_DRM_AMD_SECURE_DISPLAY */

/**
 * dc_stream_configure_crc() - Configure CRC capture for the given stream.
 * @dc: DC Object
 * @stream: The stream to configure CRC on.
 * @enable: Enable CRC if true, disable otherwise.
 * @crc_window: CRC window (x/y start/end) information
 * @continuous: Capture CRC on every frame if true. Otherwise, only capture
 *              once.
 *
 * By default, only CRC0 is configured, and the entire frame is used to
 * calculate the CRC.
 *
 * Return: %false if the stream is not found or CRC capture is not supported;
 *         %true if the stream has been configured.
 */
bool dc_stream_configure_crc(struct dc *dc, struct dc_stream_state *stream,
			     struct crc_params *crc_window, bool enable, bool continuous)
{
	struct pipe_ctx *pipe;
	struct crc_params param;
	struct timing_generator *tg;

	pipe = resource_get_otg_master_for_stream(
			&dc->current_state->res_ctx, stream);

	/* Stream not found */
	if (pipe == NULL)
		return false;

	dc_exit_ips_for_hw_access(dc);

	/* By default, capture the full frame */
	param.windowa_x_start = 0;
	param.windowa_y_start = 0;
	param.windowa_x_end = pipe->stream->timing.h_addressable;
	param.windowa_y_end = pipe->stream->timing.v_addressable;
	param.windowb_x_start = 0;
	param.windowb_y_start = 0;
	param.windowb_x_end = pipe->stream->timing.h_addressable;
	param.windowb_y_end = pipe->stream->timing.v_addressable;

	if (crc_window) {
		param.windowa_x_start = crc_window->windowa_x_start;
		param.windowa_y_start = crc_window->windowa_y_start;
		param.windowa_x_end = crc_window->windowa_x_end;
		param.windowa_y_end = crc_window->windowa_y_end;
		param.windowb_x_start = crc_window->windowb_x_start;
		param.windowb_y_start = crc_window->windowb_y_start;
		param.windowb_x_end = crc_window->windowb_x_end;
		param.windowb_y_end = crc_window->windowb_y_end;
	}

	param.dsc_mode = pipe->stream->timing.flags.DSC ? 1:0;
	param.odm_mode = pipe->next_odm_pipe ? 1:0;

	/* Default to the union of both windows */
	param.selection = UNION_WINDOW_A_B;
	param.continuous_mode = continuous;
	param.enable = enable;

	tg = pipe->stream_res.tg;

	/* Only call if supported */
	if (tg->funcs->configure_crc)
		return tg->funcs->configure_crc(tg, &param);
	DC_LOG_WARNING("CRC capture not supported.");
	return false;
}

/**
 * dc_stream_get_crc() - Get CRC values for the given stream.
 *
 * @dc: DC object.
 * @stream: The DC stream state of the stream to get CRCs from.
 * @r_cr: CRC value for the red component.
 * @g_y:  CRC value for the green component.
 * @b_cb: CRC value for the blue component.
 *
 * dc_stream_configure_crc needs to be called beforehand to enable CRCs.
 *
 * Return:
 * %false if stream is not found, or if CRCs are not enabled.
 */
bool dc_stream_get_crc(struct dc *dc, struct dc_stream_state *stream,
		       uint32_t *r_cr, uint32_t *g_y, uint32_t *b_cb)
{
	int i;
	struct pipe_ctx *pipe;
	struct timing_generator *tg;

	dc_exit_ips_for_hw_access(dc);

	for (i = 0; i < MAX_PIPES; i++) {
		pipe = &dc->current_state->res_ctx.pipe_ctx[i];
		if (pipe->stream == stream)
			break;
	}
	/* Stream not found */
	if (i == MAX_PIPES)
		return false;

	tg = pipe->stream_res.tg;

	if (tg->funcs->get_crc)
		return tg->funcs->get_crc(tg, r_cr, g_y, b_cb);
	DC_LOG_WARNING("CRC capture not supported.");
	return false;
}

void dc_stream_set_dyn_expansion(struct dc *dc, struct dc_stream_state *stream,
		enum dc_dynamic_expansion option)
{
	/* OPP FMT dyn expansion updates*/
	int i;
	struct pipe_ctx *pipe_ctx;

	dc_exit_ips_for_hw_access(dc);

	for (i = 0; i < MAX_PIPES; i++) {
		if (dc->current_state->res_ctx.pipe_ctx[i].stream
				== stream) {
			pipe_ctx = &dc->current_state->res_ctx.pipe_ctx[i];
			pipe_ctx->stream_res.opp->dyn_expansion = option;
			pipe_ctx->stream_res.opp->funcs->opp_set_dyn_expansion(
					pipe_ctx->stream_res.opp,
					COLOR_SPACE_YCBCR601,
					stream->timing.display_color_depth,
					stream->signal);
		}
	}
}

void dc_stream_set_dither_option(struct dc_stream_state *stream,
		enum dc_dither_option option)
{
	struct bit_depth_reduction_params params;
	struct dc_link *link = stream->link;
	struct pipe_ctx *pipes = NULL;
	int i;

	for (i = 0; i < MAX_PIPES; i++) {
		if (link->dc->current_state->res_ctx.pipe_ctx[i].stream ==
				stream) {
			pipes = &link->dc->current_state->res_ctx.pipe_ctx[i];
			break;
		}
	}

	if (!pipes)
		return;
	if (option > DITHER_OPTION_MAX)
		return;

	dc_exit_ips_for_hw_access(stream->ctx->dc);

	stream->dither_option = option;

	memset(&params, 0, sizeof(params));
	resource_build_bit_depth_reduction_params(stream, &params);
	stream->bit_depth_params = params;

	if (pipes->plane_res.xfm &&
	    pipes->plane_res.xfm->funcs->transform_set_pixel_storage_depth) {
		pipes->plane_res.xfm->funcs->transform_set_pixel_storage_depth(
			pipes->plane_res.xfm,
			pipes->plane_res.scl_data.lb_params.depth,
			&stream->bit_depth_params);
	}

	pipes->stream_res.opp->funcs->
		opp_program_bit_depth_reduction(pipes->stream_res.opp, &params);
}

bool dc_stream_set_gamut_remap(struct dc *dc, const struct dc_stream_state *stream)
{
	int i;
	bool ret = false;
	struct pipe_ctx *pipes;

	dc_exit_ips_for_hw_access(dc);

	for (i = 0; i < MAX_PIPES; i++) {
		if (dc->current_state->res_ctx.pipe_ctx[i].stream == stream) {
			pipes = &dc->current_state->res_ctx.pipe_ctx[i];
			dc->hwss.program_gamut_remap(pipes);
			ret = true;
		}
	}

	return ret;
}

bool dc_stream_program_csc_matrix(struct dc *dc, struct dc_stream_state *stream)
{
	int i;
	bool ret = false;
	struct pipe_ctx *pipes;

	dc_exit_ips_for_hw_access(dc);

	for (i = 0; i < MAX_PIPES; i++) {
		if (dc->current_state->res_ctx.pipe_ctx[i].stream
				== stream) {

			pipes = &dc->current_state->res_ctx.pipe_ctx[i];
			dc->hwss.program_output_csc(dc,
					pipes,
					stream->output_color_space,
					stream->csc_color_matrix.matrix,
					pipes->stream_res.opp->inst);
			ret = true;
		}
	}

	return ret;
}

void dc_stream_set_static_screen_params(struct dc *dc,
		struct dc_stream_state **streams,
		int num_streams,
		const struct dc_static_screen_params *params)
{
	int i, j;
	struct pipe_ctx *pipes_affected[MAX_PIPES];
	int num_pipes_affected = 0;

	dc_exit_ips_for_hw_access(dc);

	for (i = 0; i < num_streams; i++) {
		struct dc_stream_state *stream = streams[i];

		for (j = 0; j < MAX_PIPES; j++) {
			if (dc->current_state->res_ctx.pipe_ctx[j].stream
					== stream) {
				pipes_affected[num_pipes_affected++] =
						&dc->current_state->res_ctx.pipe_ctx[j];
			}
		}
	}

	dc->hwss.set_static_screen_control(pipes_affected, num_pipes_affected, params);
}

static void dc_destruct(struct dc *dc)
{
	// reset link encoder assignment table on destruct
	if (dc->res_pool && dc->res_pool->funcs->link_encs_assign)
		link_enc_cfg_init(dc, dc->current_state);

	if (dc->current_state) {
		dc_state_release(dc->current_state);
		dc->current_state = NULL;
	}

	destroy_links(dc);

	destroy_link_encoders(dc);

	if (dc->clk_mgr) {
		dc_destroy_clk_mgr(dc->clk_mgr);
		dc->clk_mgr = NULL;
	}

	dc_destroy_resource_pool(dc);

	if (dc->link_srv)
		link_destroy_link_service(&dc->link_srv);

	if (dc->ctx->gpio_service)
		dal_gpio_service_destroy(&dc->ctx->gpio_service);

	if (dc->ctx->created_bios)
		dal_bios_parser_destroy(&dc->ctx->dc_bios);

	kfree(dc->ctx->logger);
	dc_perf_trace_destroy(&dc->ctx->perf_trace);

	kfree(dc->ctx);
	dc->ctx = NULL;

	kfree(dc->bw_vbios);
	dc->bw_vbios = NULL;

	kfree(dc->bw_dceip);
	dc->bw_dceip = NULL;

	kfree(dc->dcn_soc);
	dc->dcn_soc = NULL;

	kfree(dc->dcn_ip);
	dc->dcn_ip = NULL;

	kfree(dc->vm_helper);
	dc->vm_helper = NULL;

}

static bool dc_construct_ctx(struct dc *dc,
		const struct dc_init_data *init_params)
{
	struct dc_context *dc_ctx;

	dc_ctx = kzalloc(sizeof(*dc_ctx), GFP_KERNEL);
	if (!dc_ctx)
		return false;

	dc_ctx->cgs_device = init_params->cgs_device;
	dc_ctx->driver_context = init_params->driver;
	dc_ctx->dc = dc;
	dc_ctx->asic_id = init_params->asic_id;
	dc_ctx->dc_sink_id_count = 0;
	dc_ctx->dc_stream_id_count = 0;
	dc_ctx->dce_environment = init_params->dce_environment;
	dc_ctx->dcn_reg_offsets = init_params->dcn_reg_offsets;
	dc_ctx->nbio_reg_offsets = init_params->nbio_reg_offsets;
	dc_ctx->clk_reg_offsets = init_params->clk_reg_offsets;

	/* Create logger */
	dc_ctx->logger = kmalloc(sizeof(*dc_ctx->logger), GFP_KERNEL);

	if (!dc_ctx->logger) {
		kfree(dc_ctx);
		return false;
	}

	dc_ctx->logger->dev = adev_to_drm(init_params->driver);
	dc->dml.logger = dc_ctx->logger;

	dc_ctx->dce_version = resource_parse_asic_id(init_params->asic_id);

	dc_ctx->perf_trace = dc_perf_trace_create();
	if (!dc_ctx->perf_trace) {
		kfree(dc_ctx);
		ASSERT_CRITICAL(false);
		return false;
	}

	dc->ctx = dc_ctx;

	dc->link_srv = link_create_link_service();
	if (!dc->link_srv)
		return false;

	return true;
}

static bool dc_construct(struct dc *dc,
		const struct dc_init_data *init_params)
{
	struct dc_context *dc_ctx;
	struct bw_calcs_dceip *dc_dceip;
	struct bw_calcs_vbios *dc_vbios;
	struct dcn_soc_bounding_box *dcn_soc;
	struct dcn_ip_params *dcn_ip;

	dc->config = init_params->flags;

	// Allocate memory for the vm_helper
	dc->vm_helper = kzalloc(sizeof(struct vm_helper), GFP_KERNEL);
	if (!dc->vm_helper) {
		dm_error("%s: failed to create dc->vm_helper\n", __func__);
		goto fail;
	}

	memcpy(&dc->bb_overrides, &init_params->bb_overrides, sizeof(dc->bb_overrides));

	dc_dceip = kzalloc(sizeof(*dc_dceip), GFP_KERNEL);
	if (!dc_dceip) {
		dm_error("%s: failed to create dceip\n", __func__);
		goto fail;
	}

	dc->bw_dceip = dc_dceip;

	dc_vbios = kzalloc(sizeof(*dc_vbios), GFP_KERNEL);
	if (!dc_vbios) {
		dm_error("%s: failed to create vbios\n", __func__);
		goto fail;
	}

	dc->bw_vbios = dc_vbios;
	dcn_soc = kzalloc(sizeof(*dcn_soc), GFP_KERNEL);
	if (!dcn_soc) {
		dm_error("%s: failed to create dcn_soc\n", __func__);
		goto fail;
	}

	dc->dcn_soc = dcn_soc;

	dcn_ip = kzalloc(sizeof(*dcn_ip), GFP_KERNEL);
	if (!dcn_ip) {
		dm_error("%s: failed to create dcn_ip\n", __func__);
		goto fail;
	}

	dc->dcn_ip = dcn_ip;

	if (!dc_construct_ctx(dc, init_params)) {
		dm_error("%s: failed to create ctx\n", __func__);
		goto fail;
	}

        dc_ctx = dc->ctx;

	/* Resource should construct all asic specific resources.
	 * This should be the only place where we need to parse the asic id
	 */
	if (init_params->vbios_override)
		dc_ctx->dc_bios = init_params->vbios_override;
	else {
		/* Create BIOS parser */
		struct bp_init_data bp_init_data;

		bp_init_data.ctx = dc_ctx;
		bp_init_data.bios = init_params->asic_id.atombios_base_address;

		dc_ctx->dc_bios = dal_bios_parser_create(
				&bp_init_data, dc_ctx->dce_version);

		if (!dc_ctx->dc_bios) {
			ASSERT_CRITICAL(false);
			goto fail;
		}

		dc_ctx->created_bios = true;
	}

	dc->vendor_signature = init_params->vendor_signature;

	/* Create GPIO service */
	dc_ctx->gpio_service = dal_gpio_service_create(
			dc_ctx->dce_version,
			dc_ctx->dce_environment,
			dc_ctx);

	if (!dc_ctx->gpio_service) {
		ASSERT_CRITICAL(false);
		goto fail;
	}

	dc->res_pool = dc_create_resource_pool(dc, init_params, dc_ctx->dce_version);
	if (!dc->res_pool)
		goto fail;

	/* set i2c speed if not done by the respective dcnxxx__resource.c */
	if (dc->caps.i2c_speed_in_khz_hdcp == 0)
		dc->caps.i2c_speed_in_khz_hdcp = dc->caps.i2c_speed_in_khz;
	if (dc->caps.max_optimizable_video_width == 0)
		dc->caps.max_optimizable_video_width = 5120;
	dc->clk_mgr = dc_clk_mgr_create(dc->ctx, dc->res_pool->pp_smu, dc->res_pool->dccg);
	if (!dc->clk_mgr)
		goto fail;
#ifdef CONFIG_DRM_AMD_DC_FP
	dc->clk_mgr->force_smu_not_present = init_params->force_smu_not_present;

	if (dc->res_pool->funcs->update_bw_bounding_box) {
		DC_FP_START();
		dc->res_pool->funcs->update_bw_bounding_box(dc, dc->clk_mgr->bw_params);
		DC_FP_END();
	}
#endif

	if (!create_links(dc, init_params->num_virtual_links))
		goto fail;

	/* Create additional DIG link encoder objects if fewer than the platform
	 * supports were created during link construction.
	 */
	if (!create_link_encoders(dc))
		goto fail;

	/* Creation of current_state must occur after dc->dml
	 * is initialized in dc_create_resource_pool because
	 * on creation it copies the contents of dc->dml
	 */
	dc->current_state = dc_state_create(dc, NULL);

	if (!dc->current_state) {
		dm_error("%s: failed to create validate ctx\n", __func__);
		goto fail;
	}

	return true;

fail:
	return false;
}

static void disable_all_writeback_pipes_for_stream(
		const struct dc *dc,
		struct dc_stream_state *stream,
		struct dc_state *context)
{
	int i;

	for (i = 0; i < stream->num_wb_info; i++)
		stream->writeback_info[i].wb_enabled = false;
}

static void apply_ctx_interdependent_lock(struct dc *dc,
					  struct dc_state *context,
					  struct dc_stream_state *stream,
					  bool lock)
{
	int i;

	/* Checks if interdependent update function pointer is NULL or not, takes care of DCE110 case */
	if (dc->hwss.interdependent_update_lock)
		dc->hwss.interdependent_update_lock(dc, context, lock);
	else {
		for (i = 0; i < dc->res_pool->pipe_count; i++) {
			struct pipe_ctx *pipe_ctx = &context->res_ctx.pipe_ctx[i];
			struct pipe_ctx *old_pipe_ctx = &dc->current_state->res_ctx.pipe_ctx[i];

			// Copied conditions that were previously in dce110_apply_ctx_for_surface
			if (stream == pipe_ctx->stream) {
				if (resource_is_pipe_type(pipe_ctx, OPP_HEAD) &&
					(pipe_ctx->plane_state || old_pipe_ctx->plane_state))
					dc->hwss.pipe_control_lock(dc, pipe_ctx, lock);
			}
		}
	}
}

static void dc_update_visual_confirm_color(struct dc *dc, struct dc_state *context, struct pipe_ctx *pipe_ctx)
{
	if (dc->ctx->dce_version >= DCN_VERSION_1_0) {
		memset(&pipe_ctx->visual_confirm_color, 0, sizeof(struct tg_color));

		if (dc->debug.visual_confirm == VISUAL_CONFIRM_HDR)
			get_hdr_visual_confirm_color(pipe_ctx, &(pipe_ctx->visual_confirm_color));
		else if (dc->debug.visual_confirm == VISUAL_CONFIRM_SURFACE)
			get_surface_visual_confirm_color(pipe_ctx, &(pipe_ctx->visual_confirm_color));
		else if (dc->debug.visual_confirm == VISUAL_CONFIRM_SWIZZLE)
			get_surface_tile_visual_confirm_color(pipe_ctx, &(pipe_ctx->visual_confirm_color));
		else {
			if (dc->ctx->dce_version < DCN_VERSION_2_0)
				color_space_to_black_color(
					dc, pipe_ctx->stream->output_color_space, &(pipe_ctx->visual_confirm_color));
		}
		if (dc->ctx->dce_version >= DCN_VERSION_2_0) {
			if (dc->debug.visual_confirm == VISUAL_CONFIRM_MPCTREE)
				get_mpctree_visual_confirm_color(pipe_ctx, &(pipe_ctx->visual_confirm_color));
			else if (dc->debug.visual_confirm == VISUAL_CONFIRM_SUBVP)
				get_subvp_visual_confirm_color(pipe_ctx, &(pipe_ctx->visual_confirm_color));
			else if (dc->debug.visual_confirm == VISUAL_CONFIRM_MCLK_SWITCH)
				get_mclk_switch_visual_confirm_color(pipe_ctx, &(pipe_ctx->visual_confirm_color));
		}
	}
}

static void disable_dangling_plane(struct dc *dc, struct dc_state *context)
{
	int i, j;
	struct dc_state *dangling_context = dc_state_create_current_copy(dc);
	struct dc_state *current_ctx;
	struct pipe_ctx *pipe;
	struct timing_generator *tg;

	if (dangling_context == NULL)
		return;

	for (i = 0; i < dc->res_pool->pipe_count; i++) {
		struct dc_stream_state *old_stream =
				dc->current_state->res_ctx.pipe_ctx[i].stream;
		bool should_disable = true;
		bool pipe_split_change = false;

		if ((context->res_ctx.pipe_ctx[i].top_pipe) &&
			(dc->current_state->res_ctx.pipe_ctx[i].top_pipe))
			pipe_split_change = context->res_ctx.pipe_ctx[i].top_pipe->pipe_idx !=
				dc->current_state->res_ctx.pipe_ctx[i].top_pipe->pipe_idx;
		else
			pipe_split_change = context->res_ctx.pipe_ctx[i].top_pipe !=
				dc->current_state->res_ctx.pipe_ctx[i].top_pipe;

		for (j = 0; j < context->stream_count; j++) {
			if (old_stream == context->streams[j]) {
				should_disable = false;
				break;
			}
		}
		if (!should_disable && pipe_split_change &&
				dc->current_state->stream_count != context->stream_count)
			should_disable = true;

		if (old_stream && !dc->current_state->res_ctx.pipe_ctx[i].top_pipe &&
				!dc->current_state->res_ctx.pipe_ctx[i].prev_odm_pipe) {
			struct pipe_ctx *old_pipe, *new_pipe;

			old_pipe = &dc->current_state->res_ctx.pipe_ctx[i];
			new_pipe = &context->res_ctx.pipe_ctx[i];

			if (old_pipe->plane_state && !new_pipe->plane_state)
				should_disable = true;
		}

		if (should_disable && old_stream) {
			bool is_phantom = dc_state_get_stream_subvp_type(dc->current_state, old_stream) == SUBVP_PHANTOM;
			pipe = &dc->current_state->res_ctx.pipe_ctx[i];
			tg = pipe->stream_res.tg;
			/* When disabling plane for a phantom pipe, we must turn on the
			 * phantom OTG so the disable programming gets the double buffer
			 * update. Otherwise the pipe will be left in a partially disabled
			 * state that can result in underflow or hang when enabling it
			 * again for different use.
			 */
			if (is_phantom) {
				if (tg->funcs->enable_crtc) {
					int main_pipe_width, main_pipe_height;
					struct dc_stream_state *old_paired_stream = dc_state_get_paired_subvp_stream(dc->current_state, old_stream);

					main_pipe_width = old_paired_stream->dst.width;
					main_pipe_height = old_paired_stream->dst.height;
					if (dc->hwss.blank_phantom)
						dc->hwss.blank_phantom(dc, tg, main_pipe_width, main_pipe_height);
					tg->funcs->enable_crtc(tg);
				}
			}

			if (is_phantom)
				dc_state_rem_all_phantom_planes_for_stream(dc, old_stream, dangling_context, true);
			else
				dc_state_rem_all_planes_for_stream(dc, old_stream, dangling_context);
			disable_all_writeback_pipes_for_stream(dc, old_stream, dangling_context);

			if (pipe->stream && pipe->plane_state) {
				set_p_state_switch_method(dc, context, pipe);
				dc_update_visual_confirm_color(dc, context, pipe);
			}

			if (dc->hwss.apply_ctx_for_surface) {
				apply_ctx_interdependent_lock(dc, dc->current_state, old_stream, true);
				dc->hwss.apply_ctx_for_surface(dc, old_stream, 0, dangling_context);
				apply_ctx_interdependent_lock(dc, dc->current_state, old_stream, false);
				dc->hwss.post_unlock_program_front_end(dc, dangling_context);
			}
			if (dc->hwss.program_front_end_for_ctx) {
				dc->hwss.interdependent_update_lock(dc, dc->current_state, true);
				dc->hwss.program_front_end_for_ctx(dc, dangling_context);
				dc->hwss.interdependent_update_lock(dc, dc->current_state, false);
				dc->hwss.post_unlock_program_front_end(dc, dangling_context);
			}
			/* We need to put the phantom OTG back into it's default (disabled) state or we
			 * can get corruption when transition from one SubVP config to a different one.
			 * The OTG is set to disable on falling edge of VUPDATE so the plane disable
			 * will still get it's double buffer update.
			 */
			if (is_phantom) {
				if (tg->funcs->disable_phantom_crtc)
					tg->funcs->disable_phantom_crtc(tg);
			}
		}
	}

	current_ctx = dc->current_state;
	dc->current_state = dangling_context;
	dc_state_release(current_ctx);
}

static void disable_vbios_mode_if_required(
		struct dc *dc,
		struct dc_state *context)
{
	unsigned int i, j;

	/* check if timing_changed, disable stream*/
	for (i = 0; i < dc->res_pool->pipe_count; i++) {
		struct dc_stream_state *stream = NULL;
		struct dc_link *link = NULL;
		struct pipe_ctx *pipe = NULL;

		pipe = &context->res_ctx.pipe_ctx[i];
		stream = pipe->stream;
		if (stream == NULL)
			continue;

		if (stream->apply_seamless_boot_optimization)
			continue;

		// only looking for first odm pipe
		if (pipe->prev_odm_pipe)
			continue;

		if (stream->link->local_sink &&
			stream->link->local_sink->sink_signal == SIGNAL_TYPE_EDP) {
			link = stream->link;
		}

		if (link != NULL && link->link_enc->funcs->is_dig_enabled(link->link_enc)) {
			unsigned int enc_inst, tg_inst = 0;
			unsigned int pix_clk_100hz;

			enc_inst = link->link_enc->funcs->get_dig_frontend(link->link_enc);
			if (enc_inst != ENGINE_ID_UNKNOWN) {
				for (j = 0; j < dc->res_pool->stream_enc_count; j++) {
					if (dc->res_pool->stream_enc[j]->id == enc_inst) {
						tg_inst = dc->res_pool->stream_enc[j]->funcs->dig_source_otg(
							dc->res_pool->stream_enc[j]);
						break;
					}
				}

				dc->res_pool->dp_clock_source->funcs->get_pixel_clk_frequency_100hz(
					dc->res_pool->dp_clock_source,
					tg_inst, &pix_clk_100hz);

				if (link->link_status.link_active) {
					uint32_t requested_pix_clk_100hz =
						pipe->stream_res.pix_clk_params.requested_pix_clk_100hz;

					if (pix_clk_100hz != requested_pix_clk_100hz) {
						dc->link_srv->set_dpms_off(pipe);
						pipe->stream->dpms_off = false;
					}
				}
			}
		}
	}
}

/**
 * wait_for_blank_complete - wait for all active OPPs to finish pending blank
 * pattern updates
 *
 * @dc: [in] dc reference
 * @context: [in] hardware context in use
 */
static void wait_for_blank_complete(struct dc *dc,
		struct dc_state *context)
{
	struct pipe_ctx *opp_head;
	struct dce_hwseq *hws = dc->hwseq;
	int i;

	if (!hws->funcs.wait_for_blank_complete)
		return;

	for (i = 0; i < MAX_PIPES; i++) {
		opp_head = &context->res_ctx.pipe_ctx[i];

		if (!resource_is_pipe_type(opp_head, OPP_HEAD) ||
				dc_state_get_pipe_subvp_type(context, opp_head) == SUBVP_PHANTOM)
			continue;

		hws->funcs.wait_for_blank_complete(opp_head->stream_res.opp);
	}
}

static void wait_for_odm_update_pending_complete(struct dc *dc, struct dc_state *context)
{
	struct pipe_ctx *otg_master;
	struct timing_generator *tg;
	int i;

	for (i = 0; i < MAX_PIPES; i++) {
		otg_master = &context->res_ctx.pipe_ctx[i];
		if (!resource_is_pipe_type(otg_master, OTG_MASTER) ||
				dc_state_get_pipe_subvp_type(context, otg_master) == SUBVP_PHANTOM)
			continue;
		tg = otg_master->stream_res.tg;
		if (tg->funcs->wait_odm_doublebuffer_pending_clear)
			tg->funcs->wait_odm_doublebuffer_pending_clear(tg);
	}

	/* ODM update may require to reprogram blank pattern for each OPP */
	wait_for_blank_complete(dc, context);
}

static void wait_for_no_pipes_pending(struct dc *dc, struct dc_state *context)
{
	int i;
	PERF_TRACE();
	for (i = 0; i < MAX_PIPES; i++) {
		int count = 0;
		struct pipe_ctx *pipe = &context->res_ctx.pipe_ctx[i];

		if (!pipe->plane_state || dc_state_get_pipe_subvp_type(context, pipe) == SUBVP_PHANTOM)
			continue;

		/* Timeout 100 ms */
		while (count < 100000) {
			/* Must set to false to start with, due to OR in update function */
			pipe->plane_state->status.is_flip_pending = false;
			dc->hwss.update_pending_status(pipe);
			if (!pipe->plane_state->status.is_flip_pending)
				break;
			udelay(1);
			count++;
		}
		ASSERT(!pipe->plane_state->status.is_flip_pending);
	}
	PERF_TRACE();
}

/* Public functions */

struct dc *dc_create(const struct dc_init_data *init_params)
{
	struct dc *dc = kzalloc(sizeof(*dc), GFP_KERNEL);
	unsigned int full_pipe_count;

	if (!dc)
		return NULL;

	if (init_params->dce_environment == DCE_ENV_VIRTUAL_HW) {
		if (!dc_construct_ctx(dc, init_params))
			goto destruct_dc;
	} else {
		if (!dc_construct(dc, init_params))
			goto destruct_dc;

		full_pipe_count = dc->res_pool->pipe_count;
		if (dc->res_pool->underlay_pipe_index != NO_UNDERLAY_PIPE)
			full_pipe_count--;
		dc->caps.max_streams = min(
				full_pipe_count,
				dc->res_pool->stream_enc_count);

		dc->caps.max_links = dc->link_count;
		dc->caps.max_audios = dc->res_pool->audio_count;
		dc->caps.linear_pitch_alignment = 64;

		dc->caps.max_dp_protocol_version = DP_VERSION_1_4;

		dc->caps.max_otg_num = dc->res_pool->res_cap->num_timing_generator;

		if (dc->res_pool->dmcu != NULL)
			dc->versions.dmcu_version = dc->res_pool->dmcu->dmcu_version;
	}

	dc->dcn_reg_offsets = init_params->dcn_reg_offsets;
	dc->nbio_reg_offsets = init_params->nbio_reg_offsets;
	dc->clk_reg_offsets = init_params->clk_reg_offsets;

	/* Populate versioning information */
	dc->versions.dc_ver = DC_VER;

	dc->build_id = DC_BUILD_ID;

	DC_LOG_DC("Display Core initialized\n");



	return dc;

destruct_dc:
	dc_destruct(dc);
	kfree(dc);
	return NULL;
}

static void detect_edp_presence(struct dc *dc)
{
	struct dc_link *edp_links[MAX_NUM_EDP];
	struct dc_link *edp_link = NULL;
	enum dc_connection_type type;
	int i;
	int edp_num;

	dc_get_edp_links(dc, edp_links, &edp_num);
	if (!edp_num)
		return;

	for (i = 0; i < edp_num; i++) {
		edp_link = edp_links[i];
		if (dc->config.edp_not_connected) {
			edp_link->edp_sink_present = false;
		} else {
			dc_link_detect_connection_type(edp_link, &type);
			edp_link->edp_sink_present = (type != dc_connection_none);
		}
	}
}

void dc_hardware_init(struct dc *dc)
{

	detect_edp_presence(dc);
	if (dc->ctx->dce_environment != DCE_ENV_VIRTUAL_HW)
		dc->hwss.init_hw(dc);
}

void dc_init_callbacks(struct dc *dc,
		const struct dc_callback_init *init_params)
{
	dc->ctx->cp_psp = init_params->cp_psp;
}

void dc_deinit_callbacks(struct dc *dc)
{
	memset(&dc->ctx->cp_psp, 0, sizeof(dc->ctx->cp_psp));
}

void dc_destroy(struct dc **dc)
{
	dc_destruct(*dc);
	kfree(*dc);
	*dc = NULL;
}

static void enable_timing_multisync(
		struct dc *dc,
		struct dc_state *ctx)
{
	int i, multisync_count = 0;
	int pipe_count = dc->res_pool->pipe_count;
	struct pipe_ctx *multisync_pipes[MAX_PIPES] = { NULL };

	for (i = 0; i < pipe_count; i++) {
		if (!ctx->res_ctx.pipe_ctx[i].stream ||
				!ctx->res_ctx.pipe_ctx[i].stream->triggered_crtc_reset.enabled)
			continue;
		if (ctx->res_ctx.pipe_ctx[i].stream == ctx->res_ctx.pipe_ctx[i].stream->triggered_crtc_reset.event_source)
			continue;
		multisync_pipes[multisync_count] = &ctx->res_ctx.pipe_ctx[i];
		multisync_count++;
	}

	if (multisync_count > 0) {
		dc->hwss.enable_per_frame_crtc_position_reset(
			dc, multisync_count, multisync_pipes);
	}
}

static void program_timing_sync(
		struct dc *dc,
		struct dc_state *ctx)
{
	int i, j, k;
	int group_index = 0;
	int num_group = 0;
	int pipe_count = dc->res_pool->pipe_count;
	struct pipe_ctx *unsynced_pipes[MAX_PIPES] = { NULL };

	for (i = 0; i < pipe_count; i++) {
		if (!ctx->res_ctx.pipe_ctx[i].stream
				|| ctx->res_ctx.pipe_ctx[i].top_pipe
				|| ctx->res_ctx.pipe_ctx[i].prev_odm_pipe)
			continue;

		unsynced_pipes[i] = &ctx->res_ctx.pipe_ctx[i];
	}

	for (i = 0; i < pipe_count; i++) {
		int group_size = 1;
		enum timing_synchronization_type sync_type = NOT_SYNCHRONIZABLE;
		struct pipe_ctx *pipe_set[MAX_PIPES];

		if (!unsynced_pipes[i])
			continue;

		pipe_set[0] = unsynced_pipes[i];
		unsynced_pipes[i] = NULL;

		/* Add tg to the set, search rest of the tg's for ones with
		 * same timing, add all tgs with same timing to the group
		 */
		for (j = i + 1; j < pipe_count; j++) {
			if (!unsynced_pipes[j])
				continue;
			if (sync_type != TIMING_SYNCHRONIZABLE &&
				dc->hwss.enable_vblanks_synchronization &&
				unsynced_pipes[j]->stream_res.tg->funcs->align_vblanks &&
				resource_are_vblanks_synchronizable(
					unsynced_pipes[j]->stream,
					pipe_set[0]->stream)) {
				sync_type = VBLANK_SYNCHRONIZABLE;
				pipe_set[group_size] = unsynced_pipes[j];
				unsynced_pipes[j] = NULL;
				group_size++;
			} else
			if (sync_type != VBLANK_SYNCHRONIZABLE &&
				resource_are_streams_timing_synchronizable(
					unsynced_pipes[j]->stream,
					pipe_set[0]->stream)) {
				sync_type = TIMING_SYNCHRONIZABLE;
				pipe_set[group_size] = unsynced_pipes[j];
				unsynced_pipes[j] = NULL;
				group_size++;
			}
		}

		/* set first unblanked pipe as master */
		for (j = 0; j < group_size; j++) {
			bool is_blanked;

			if (pipe_set[j]->stream_res.opp->funcs->dpg_is_blanked)
				is_blanked =
					pipe_set[j]->stream_res.opp->funcs->dpg_is_blanked(pipe_set[j]->stream_res.opp);
			else
				is_blanked =
					pipe_set[j]->stream_res.tg->funcs->is_blanked(pipe_set[j]->stream_res.tg);
			if (!is_blanked) {
				if (j == 0)
					break;

				swap(pipe_set[0], pipe_set[j]);
				break;
			}
		}

		for (k = 0; k < group_size; k++) {
			struct dc_stream_status *status = dc_state_get_stream_status(ctx, pipe_set[k]->stream);

			status->timing_sync_info.group_id = num_group;
			status->timing_sync_info.group_size = group_size;
			if (k == 0)
				status->timing_sync_info.master = true;
			else
				status->timing_sync_info.master = false;

		}

		/* remove any other unblanked pipes as they have already been synced */
		if (dc->config.use_pipe_ctx_sync_logic) {
			/* check pipe's syncd to decide which pipe to be removed */
			for (j = 1; j < group_size; j++) {
				if (pipe_set[j]->pipe_idx_syncd == pipe_set[0]->pipe_idx_syncd) {
					group_size--;
					pipe_set[j] = pipe_set[group_size];
					j--;
				} else
					/* link slave pipe's syncd with master pipe */
					pipe_set[j]->pipe_idx_syncd = pipe_set[0]->pipe_idx_syncd;
			}
		} else {
			/* remove any other pipes by checking valid plane */
			for (j = j + 1; j < group_size; j++) {
				bool is_blanked;

				if (pipe_set[j]->stream_res.opp->funcs->dpg_is_blanked)
					is_blanked =
						pipe_set[j]->stream_res.opp->funcs->dpg_is_blanked(pipe_set[j]->stream_res.opp);
				else
					is_blanked =
						pipe_set[j]->stream_res.tg->funcs->is_blanked(pipe_set[j]->stream_res.tg);
				if (!is_blanked) {
					group_size--;
					pipe_set[j] = pipe_set[group_size];
					j--;
				}
			}
		}

		if (group_size > 1) {
			if (sync_type == TIMING_SYNCHRONIZABLE) {
				dc->hwss.enable_timing_synchronization(
					dc, ctx, group_index, group_size, pipe_set);
			} else
				if (sync_type == VBLANK_SYNCHRONIZABLE) {
				dc->hwss.enable_vblanks_synchronization(
					dc, group_index, group_size, pipe_set);
				}
			group_index++;
		}
		num_group++;
	}
}

static bool streams_changed(struct dc *dc,
			    struct dc_stream_state *streams[],
			    uint8_t stream_count)
{
	uint8_t i;

	if (stream_count != dc->current_state->stream_count)
		return true;

	for (i = 0; i < dc->current_state->stream_count; i++) {
		if (dc->current_state->streams[i] != streams[i])
			return true;
		if (!streams[i]->link->link_state_valid)
			return true;
	}

	return false;
}

bool dc_validate_boot_timing(const struct dc *dc,
				const struct dc_sink *sink,
				struct dc_crtc_timing *crtc_timing)
{
	struct timing_generator *tg;
	struct stream_encoder *se = NULL;

	struct dc_crtc_timing hw_crtc_timing = {0};

	struct dc_link *link = sink->link;
	unsigned int i, enc_inst, tg_inst = 0;

	/* Support seamless boot on EDP displays only */
	if (sink->sink_signal != SIGNAL_TYPE_EDP) {
		return false;
	}

	if (dc->debug.force_odm_combine)
		return false;

	/* Check for enabled DIG to identify enabled display */
	if (!link->link_enc->funcs->is_dig_enabled(link->link_enc))
		return false;

	enc_inst = link->link_enc->funcs->get_dig_frontend(link->link_enc);

	if (enc_inst == ENGINE_ID_UNKNOWN)
		return false;

	for (i = 0; i < dc->res_pool->stream_enc_count; i++) {
		if (dc->res_pool->stream_enc[i]->id == enc_inst) {

			se = dc->res_pool->stream_enc[i];

			tg_inst = dc->res_pool->stream_enc[i]->funcs->dig_source_otg(
				dc->res_pool->stream_enc[i]);
			break;
		}
	}

	// tg_inst not found
	if (i == dc->res_pool->stream_enc_count)
		return false;

	if (tg_inst >= dc->res_pool->timing_generator_count)
		return false;

	if (tg_inst != link->link_enc->preferred_engine)
		return false;

	tg = dc->res_pool->timing_generators[tg_inst];

	if (!tg->funcs->get_hw_timing)
		return false;

	if (!tg->funcs->get_hw_timing(tg, &hw_crtc_timing))
		return false;

	if (crtc_timing->h_total != hw_crtc_timing.h_total)
		return false;

	if (crtc_timing->h_border_left != hw_crtc_timing.h_border_left)
		return false;

	if (crtc_timing->h_addressable != hw_crtc_timing.h_addressable)
		return false;

	if (crtc_timing->h_border_right != hw_crtc_timing.h_border_right)
		return false;

	if (crtc_timing->h_front_porch != hw_crtc_timing.h_front_porch)
		return false;

	if (crtc_timing->h_sync_width != hw_crtc_timing.h_sync_width)
		return false;

	if (crtc_timing->v_total != hw_crtc_timing.v_total)
		return false;

	if (crtc_timing->v_border_top != hw_crtc_timing.v_border_top)
		return false;

	if (crtc_timing->v_addressable != hw_crtc_timing.v_addressable)
		return false;

	if (crtc_timing->v_border_bottom != hw_crtc_timing.v_border_bottom)
		return false;

	if (crtc_timing->v_front_porch != hw_crtc_timing.v_front_porch)
		return false;

	if (crtc_timing->v_sync_width != hw_crtc_timing.v_sync_width)
		return false;

	/* block DSC for now, as VBIOS does not currently support DSC timings */
	if (crtc_timing->flags.DSC)
		return false;

	if (dc_is_dp_signal(link->connector_signal)) {
		unsigned int pix_clk_100hz;
		uint32_t numOdmPipes = 1;
		uint32_t id_src[4] = {0};

		dc->res_pool->dp_clock_source->funcs->get_pixel_clk_frequency_100hz(
			dc->res_pool->dp_clock_source,
			tg_inst, &pix_clk_100hz);

		if (tg->funcs->get_optc_source)
			tg->funcs->get_optc_source(tg,
						&numOdmPipes, &id_src[0], &id_src[1]);

		if (numOdmPipes == 2)
			pix_clk_100hz *= 2;
		if (numOdmPipes == 4)
			pix_clk_100hz *= 4;

		// Note: In rare cases, HW pixclk may differ from crtc's pixclk
		// slightly due to rounding issues in 10 kHz units.
		if (crtc_timing->pix_clk_100hz != pix_clk_100hz)
			return false;

		if (!se->funcs->dp_get_pixel_format)
			return false;

		if (!se->funcs->dp_get_pixel_format(
			se,
			&hw_crtc_timing.pixel_encoding,
			&hw_crtc_timing.display_color_depth))
			return false;

		if (hw_crtc_timing.display_color_depth != crtc_timing->display_color_depth)
			return false;

		if (hw_crtc_timing.pixel_encoding != crtc_timing->pixel_encoding)
			return false;
	}

	if (link->dpcd_caps.dprx_feature.bits.VSC_SDP_COLORIMETRY_SUPPORTED) {
		return false;
	}

	if (dc->link_srv->edp_is_ilr_optimization_required(link, crtc_timing)) {
		DC_LOG_EVENT_LINK_TRAINING("Seamless boot disabled to optimize eDP link rate\n");
		return false;
	}

	return true;
}

static inline bool should_update_pipe_for_stream(
		struct dc_state *context,
		struct pipe_ctx *pipe_ctx,
		struct dc_stream_state *stream)
{
	return (pipe_ctx->stream && pipe_ctx->stream == stream);
}

static inline bool should_update_pipe_for_plane(
		struct dc_state *context,
		struct pipe_ctx *pipe_ctx,
		struct dc_plane_state *plane_state)
{
	return (pipe_ctx->plane_state == plane_state);
}

void dc_enable_stereo(
	struct dc *dc,
	struct dc_state *context,
	struct dc_stream_state *streams[],
	uint8_t stream_count)
{
	int i, j;
	struct pipe_ctx *pipe;

	dc_exit_ips_for_hw_access(dc);

	for (i = 0; i < MAX_PIPES; i++) {
		if (context != NULL) {
			pipe = &context->res_ctx.pipe_ctx[i];
		} else {
			context = dc->current_state;
			pipe = &dc->current_state->res_ctx.pipe_ctx[i];
		}

		for (j = 0; pipe && j < stream_count; j++)  {
			if (should_update_pipe_for_stream(context, pipe, streams[j]) &&
				dc->hwss.setup_stereo)
				dc->hwss.setup_stereo(pipe, dc);
		}
	}
}

void dc_trigger_sync(struct dc *dc, struct dc_state *context)
{
	if (context->stream_count > 1 && !dc->debug.disable_timing_sync) {
		dc_exit_ips_for_hw_access(dc);

		enable_timing_multisync(dc, context);
		program_timing_sync(dc, context);
	}
}

static uint8_t get_stream_mask(struct dc *dc, struct dc_state *context)
{
	int i;
	unsigned int stream_mask = 0;

	for (i = 0; i < dc->res_pool->pipe_count; i++) {
		if (context->res_ctx.pipe_ctx[i].stream)
			stream_mask |= 1 << i;
	}

	return stream_mask;
}

void dc_z10_restore(const struct dc *dc)
{
	if (dc->hwss.z10_restore)
		dc->hwss.z10_restore(dc);
}

void dc_z10_save_init(struct dc *dc)
{
	if (dc->hwss.z10_save_init)
		dc->hwss.z10_save_init(dc);
}

/**
 * dc_commit_state_no_check - Apply context to the hardware
 *
 * @dc: DC object with the current status to be updated
 * @context: New state that will become the current status at the end of this function
 *
 * Applies given context to the hardware and copy it into current context.
 * It's up to the user to release the src context afterwards.
 *
 * Return: an enum dc_status result code for the operation
 */
static enum dc_status dc_commit_state_no_check(struct dc *dc, struct dc_state *context)
{
	struct dc_bios *dcb = dc->ctx->dc_bios;
	enum dc_status result = DC_ERROR_UNEXPECTED;
	struct pipe_ctx *pipe;
	int i, k, l;
	struct dc_stream_state *dc_streams[MAX_STREAMS] = {0};
	struct dc_state *old_state;
	bool subvp_prev_use = false;

	dc_z10_restore(dc);
	dc_allow_idle_optimizations(dc, false);

	for (i = 0; i < dc->res_pool->pipe_count; i++) {
		struct pipe_ctx *old_pipe = &dc->current_state->res_ctx.pipe_ctx[i];

		/* Check old context for SubVP */
		subvp_prev_use |= (dc_state_get_pipe_subvp_type(dc->current_state, old_pipe) == SUBVP_PHANTOM);
		if (subvp_prev_use)
			break;
	}

	for (i = 0; i < context->stream_count; i++)
		dc_streams[i] =  context->streams[i];

	if (!dcb->funcs->is_accelerated_mode(dcb)) {
		disable_vbios_mode_if_required(dc, context);
		dc->hwss.enable_accelerated_mode(dc, context);
	}

	if (context->stream_count > get_seamless_boot_stream_count(context) ||
		context->stream_count == 0)
		dc->hwss.prepare_bandwidth(dc, context);

	/* When SubVP is active, all HW programming must be done while
	 * SubVP lock is acquired
	 */
	if (dc->hwss.subvp_pipe_control_lock)
		dc->hwss.subvp_pipe_control_lock(dc, context, true, true, NULL, subvp_prev_use);

	if (dc->hwss.update_dsc_pg)
		dc->hwss.update_dsc_pg(dc, context, false);

	disable_dangling_plane(dc, context);
	/* re-program planes for existing stream, in case we need to
	 * free up plane resource for later use
	 */
	if (dc->hwss.apply_ctx_for_surface) {
		for (i = 0; i < context->stream_count; i++) {
			if (context->streams[i]->mode_changed)
				continue;
			apply_ctx_interdependent_lock(dc, context, context->streams[i], true);
			dc->hwss.apply_ctx_for_surface(
				dc, context->streams[i],
				context->stream_status[i].plane_count,
				context); /* use new pipe config in new context */
			apply_ctx_interdependent_lock(dc, context, context->streams[i], false);
			dc->hwss.post_unlock_program_front_end(dc, context);
		}
	}

	/* Program hardware */
	for (i = 0; i < dc->res_pool->pipe_count; i++) {
		pipe = &context->res_ctx.pipe_ctx[i];
		dc->hwss.wait_for_mpcc_disconnect(dc, dc->res_pool, pipe);
	}

	result = dc->hwss.apply_ctx_to_hw(dc, context);

	if (result != DC_OK) {
		/* Application of dc_state to hardware stopped. */
		dc->current_state->res_ctx.link_enc_cfg_ctx.mode = LINK_ENC_CFG_STEADY;
		return result;
	}

	dc_trigger_sync(dc, context);

	/* Full update should unconditionally be triggered when dc_commit_state_no_check is called */
	for (i = 0; i < context->stream_count; i++) {
		uint32_t prev_dsc_changed = context->streams[i]->update_flags.bits.dsc_changed;

		context->streams[i]->update_flags.raw = 0xFFFFFFFF;
		context->streams[i]->update_flags.bits.dsc_changed = prev_dsc_changed;
	}

	/* Program all planes within new context*/
	if (dc->hwss.program_front_end_for_ctx) {
		dc->hwss.interdependent_update_lock(dc, context, true);
		dc->hwss.program_front_end_for_ctx(dc, context);
		dc->hwss.interdependent_update_lock(dc, context, false);
		dc->hwss.post_unlock_program_front_end(dc, context);
	}

	if (dc->hwss.commit_subvp_config)
		dc->hwss.commit_subvp_config(dc, context);
	if (dc->hwss.subvp_pipe_control_lock)
		dc->hwss.subvp_pipe_control_lock(dc, context, false, true, NULL, subvp_prev_use);

	for (i = 0; i < context->stream_count; i++) {
		const struct dc_link *link = context->streams[i]->link;

		if (!context->streams[i]->mode_changed)
			continue;

		if (dc->hwss.apply_ctx_for_surface) {
			apply_ctx_interdependent_lock(dc, context, context->streams[i], true);
			dc->hwss.apply_ctx_for_surface(
					dc, context->streams[i],
					context->stream_status[i].plane_count,
					context);
			apply_ctx_interdependent_lock(dc, context, context->streams[i], false);
			dc->hwss.post_unlock_program_front_end(dc, context);
		}

		/*
		 * enable stereo
		 * TODO rework dc_enable_stereo call to work with validation sets?
		 */
		for (k = 0; k < MAX_PIPES; k++) {
			pipe = &context->res_ctx.pipe_ctx[k];

			for (l = 0 ; pipe && l < context->stream_count; l++)  {
				if (context->streams[l] &&
					context->streams[l] == pipe->stream &&
					dc->hwss.setup_stereo)
					dc->hwss.setup_stereo(pipe, dc);
			}
		}

		CONN_MSG_MODE(link, "{%dx%d, %dx%d@%dKhz}",
				context->streams[i]->timing.h_addressable,
				context->streams[i]->timing.v_addressable,
				context->streams[i]->timing.h_total,
				context->streams[i]->timing.v_total,
				context->streams[i]->timing.pix_clk_100hz / 10);
	}

	dc_enable_stereo(dc, context, dc_streams, context->stream_count);

	if (context->stream_count > get_seamless_boot_stream_count(context) ||
		context->stream_count == 0) {
		/* Must wait for no flips to be pending before doing optimize bw */
		wait_for_no_pipes_pending(dc, context);
		/*
		 * optimized dispclk depends on ODM setup. Need to wait for ODM
		 * update pending complete before optimizing bandwidth.
		 */
		wait_for_odm_update_pending_complete(dc, context);
		/* pplib is notified if disp_num changed */
		dc->hwss.optimize_bandwidth(dc, context);
		/* Need to do otg sync again as otg could be out of sync due to otg
		 * workaround applied during clock update
		 */
		dc_trigger_sync(dc, context);
	}

	if (dc->hwss.update_dsc_pg)
		dc->hwss.update_dsc_pg(dc, context, true);

	if (dc->ctx->dce_version >= DCE_VERSION_MAX)
		TRACE_DCN_CLOCK_STATE(&context->bw_ctx.bw.dcn.clk);
	else
		TRACE_DCE_CLOCK_STATE(&context->bw_ctx.bw.dce);

	context->stream_mask = get_stream_mask(dc, context);

	if (context->stream_mask != dc->current_state->stream_mask)
		dc_dmub_srv_notify_stream_mask(dc->ctx->dmub_srv, context->stream_mask);

	for (i = 0; i < context->stream_count; i++)
		context->streams[i]->mode_changed = false;

	/* Clear update flags that were set earlier to avoid redundant programming */
	for (i = 0; i < context->stream_count; i++) {
		context->streams[i]->update_flags.raw = 0x0;
	}

	old_state = dc->current_state;
	dc->current_state = context;

	dc_state_release(old_state);

	dc_state_retain(dc->current_state);

	return result;
}

static bool commit_minimal_transition_state(struct dc *dc,
		struct dc_state *transition_base_context);

/**
 * dc_commit_streams - Commit current stream state
 *
 * @dc: DC object with the commit state to be configured in the hardware
 * @params: Parameters for the commit, including the streams to be committed
 *
 * Function responsible for commit streams change to the hardware.
 *
 * Return:
 * Return DC_OK if everything work as expected, otherwise, return a dc_status
 * code.
 */
enum dc_status dc_commit_streams(struct dc *dc, struct dc_commit_streams_params *params)
{
	int i, j;
	struct dc_state *context;
	enum dc_status res = DC_OK;
	struct dc_validation_set set[MAX_STREAMS] = {0};
	struct pipe_ctx *pipe;
	bool handle_exit_odm2to1 = false;

	if (!params)
		return DC_ERROR_UNEXPECTED;

	if (dc->ctx->dce_environment == DCE_ENV_VIRTUAL_HW)
		return res;

	if (!streams_changed(dc, params->streams, params->stream_count) &&
			dc->current_state->power_source == params->power_source)
		return res;

	dc_exit_ips_for_hw_access(dc);

	DC_LOG_DC("%s: %d streams\n", __func__, params->stream_count);

	for (i = 0; i < params->stream_count; i++) {
		struct dc_stream_state *stream = params->streams[i];
		struct dc_stream_status *status = dc_stream_get_status(stream);

		dc_stream_log(dc, stream);

		set[i].stream = stream;

		if (status) {
			set[i].plane_count = status->plane_count;
			for (j = 0; j < status->plane_count; j++)
				set[i].plane_states[j] = status->plane_states[j];
		}
	}

	/* ODM Combine 2:1 power optimization is only applied for single stream
	 * scenario, it uses extra pipes than needed to reduce power consumption
	 * We need to switch off this feature to make room for new streams.
	 */
	if (params->stream_count > dc->current_state->stream_count &&
			dc->current_state->stream_count == 1) {
		for (i = 0; i < dc->res_pool->pipe_count; i++) {
			pipe = &dc->current_state->res_ctx.pipe_ctx[i];
			if (pipe->next_odm_pipe)
				handle_exit_odm2to1 = true;
		}
	}

	if (handle_exit_odm2to1)
		res = commit_minimal_transition_state(dc, dc->current_state);

	context = dc_state_create_current_copy(dc);
	if (!context)
		goto context_alloc_fail;

	context->power_source = params->power_source;

	res = dc_validate_with_context(dc, set, params->stream_count, context, false);
	if (res != DC_OK) {
		BREAK_TO_DEBUGGER();
		goto fail;
	}

	res = dc_commit_state_no_check(dc, context);

	for (i = 0; i < params->stream_count; i++) {
		for (j = 0; j < context->stream_count; j++) {
			if (params->streams[i]->stream_id == context->streams[j]->stream_id)
				params->streams[i]->out.otg_offset = context->stream_status[j].primary_otg_inst;

			if (dc_is_embedded_signal(params->streams[i]->signal)) {
				struct dc_stream_status *status = dc_state_get_stream_status(context, params->streams[i]);

				if (dc->hwss.is_abm_supported)
					status->is_abm_supported = dc->hwss.is_abm_supported(dc, context, params->streams[i]);
				else
					status->is_abm_supported = true;
			}
		}
	}

fail:
	dc_state_release(context);

context_alloc_fail:

	DC_LOG_DC("%s Finished.\n", __func__);

	return res;
}

bool dc_acquire_release_mpc_3dlut(
		struct dc *dc, bool acquire,
		struct dc_stream_state *stream,
		struct dc_3dlut **lut,
		struct dc_transfer_func **shaper)
{
	int pipe_idx;
	bool ret = false;
	bool found_pipe_idx = false;
	const struct resource_pool *pool = dc->res_pool;
	struct resource_context *res_ctx = &dc->current_state->res_ctx;
	int mpcc_id = 0;

	if (pool && res_ctx) {
		if (acquire) {
			/*find pipe idx for the given stream*/
			for (pipe_idx = 0; pipe_idx < pool->pipe_count; pipe_idx++) {
				if (res_ctx->pipe_ctx[pipe_idx].stream == stream) {
					found_pipe_idx = true;
					mpcc_id = res_ctx->pipe_ctx[pipe_idx].plane_res.hubp->inst;
					break;
				}
			}
		} else
			found_pipe_idx = true;/*for release pipe_idx is not required*/

		if (found_pipe_idx) {
			if (acquire && pool->funcs->acquire_post_bldn_3dlut)
				ret = pool->funcs->acquire_post_bldn_3dlut(res_ctx, pool, mpcc_id, lut, shaper);
			else if (!acquire && pool->funcs->release_post_bldn_3dlut)
				ret = pool->funcs->release_post_bldn_3dlut(res_ctx, pool, lut, shaper);
		}
	}
	return ret;
}

static bool is_flip_pending_in_pipes(struct dc *dc, struct dc_state *context)
{
	int i;
	struct pipe_ctx *pipe;

	for (i = 0; i < MAX_PIPES; i++) {
		pipe = &context->res_ctx.pipe_ctx[i];

		// Don't check flip pending on phantom pipes
		if (!pipe->plane_state || (dc_state_get_pipe_subvp_type(context, pipe) == SUBVP_PHANTOM))
			continue;

		/* Must set to false to start with, due to OR in update function */
		pipe->plane_state->status.is_flip_pending = false;
		dc->hwss.update_pending_status(pipe);
		if (pipe->plane_state->status.is_flip_pending)
			return true;
	}
	return false;
}

/* Perform updates here which need to be deferred until next vupdate
 *
 * i.e. blnd lut, 3dlut, and shaper lut bypass regs are double buffered
 * but forcing lut memory to shutdown state is immediate. This causes
 * single frame corruption as lut gets disabled mid-frame unless shutdown
 * is deferred until after entering bypass.
 */
static void process_deferred_updates(struct dc *dc)
{
	int i = 0;

	if (dc->debug.enable_mem_low_power.bits.cm) {
		ASSERT(dc->dcn_ip->max_num_dpp);
		for (i = 0; i < dc->dcn_ip->max_num_dpp; i++)
			if (dc->res_pool->dpps[i]->funcs->dpp_deferred_update)
				dc->res_pool->dpps[i]->funcs->dpp_deferred_update(dc->res_pool->dpps[i]);
	}
}

void dc_post_update_surfaces_to_stream(struct dc *dc)
{
	int i;
	struct dc_state *context = dc->current_state;

	if ((!dc->optimized_required) || get_seamless_boot_stream_count(context) > 0)
		return;

	post_surface_trace(dc);

	/*
	 * Only relevant for DCN behavior where we can guarantee the optimization
	 * is safe to apply - retain the legacy behavior for DCE.
	 */

	if (dc->ctx->dce_version < DCE_VERSION_MAX)
		TRACE_DCE_CLOCK_STATE(&context->bw_ctx.bw.dce);
	else {
		TRACE_DCN_CLOCK_STATE(&context->bw_ctx.bw.dcn.clk);

		if (is_flip_pending_in_pipes(dc, context))
			return;

		for (i = 0; i < dc->res_pool->pipe_count; i++)
			if (context->res_ctx.pipe_ctx[i].stream == NULL ||
					context->res_ctx.pipe_ctx[i].plane_state == NULL) {
				context->res_ctx.pipe_ctx[i].pipe_idx = i;
				dc->hwss.disable_plane(dc, context, &context->res_ctx.pipe_ctx[i]);
			}

		process_deferred_updates(dc);

		dc->hwss.optimize_bandwidth(dc, context);

		if (dc->hwss.update_dsc_pg)
			dc->hwss.update_dsc_pg(dc, context, true);
	}

	dc->optimized_required = false;
	dc->wm_optimized_required = false;
}

bool dc_set_generic_gpio_for_stereo(bool enable,
		struct gpio_service *gpio_service)
{
	enum gpio_result gpio_result = GPIO_RESULT_NON_SPECIFIC_ERROR;
	struct gpio_pin_info pin_info;
	struct gpio *generic;
	struct gpio_generic_mux_config *config = kzalloc(sizeof(struct gpio_generic_mux_config),
			   GFP_KERNEL);

	if (!config)
		return false;
	pin_info = dal_gpio_get_generic_pin_info(gpio_service, GPIO_ID_GENERIC, 0);

	if (pin_info.mask == 0xFFFFFFFF || pin_info.offset == 0xFFFFFFFF) {
		kfree(config);
		return false;
	} else {
		generic = dal_gpio_service_create_generic_mux(
			gpio_service,
			pin_info.offset,
			pin_info.mask);
	}

	if (!generic) {
		kfree(config);
		return false;
	}

	gpio_result = dal_gpio_open(generic, GPIO_MODE_OUTPUT);

	config->enable_output_from_mux = enable;
	config->mux_select = GPIO_SIGNAL_SOURCE_PASS_THROUGH_STEREO_SYNC;

	if (gpio_result == GPIO_RESULT_OK)
		gpio_result = dal_mux_setup_config(generic, config);

	if (gpio_result == GPIO_RESULT_OK) {
		dal_gpio_close(generic);
		dal_gpio_destroy_generic_mux(&generic);
		kfree(config);
		return true;
	} else {
		dal_gpio_close(generic);
		dal_gpio_destroy_generic_mux(&generic);
		kfree(config);
		return false;
	}
}

static bool is_surface_in_context(
		const struct dc_state *context,
		const struct dc_plane_state *plane_state)
{
	int j;

	for (j = 0; j < MAX_PIPES; j++) {
		const struct pipe_ctx *pipe_ctx = &context->res_ctx.pipe_ctx[j];

		if (plane_state == pipe_ctx->plane_state) {
			return true;
		}
	}

	return false;
}

static enum surface_update_type get_plane_info_update_type(const struct dc_surface_update *u)
{
	union surface_update_flags *update_flags = &u->surface->update_flags;
	enum surface_update_type update_type = UPDATE_TYPE_FAST;

	if (!u->plane_info)
		return UPDATE_TYPE_FAST;

	if (u->plane_info->color_space != u->surface->color_space) {
		update_flags->bits.color_space_change = 1;
		elevate_update_type(&update_type, UPDATE_TYPE_MED);
	}

	if (u->plane_info->horizontal_mirror != u->surface->horizontal_mirror) {
		update_flags->bits.horizontal_mirror_change = 1;
		elevate_update_type(&update_type, UPDATE_TYPE_MED);
	}

	if (u->plane_info->rotation != u->surface->rotation) {
		update_flags->bits.rotation_change = 1;
		elevate_update_type(&update_type, UPDATE_TYPE_FULL);
	}

	if (u->plane_info->format != u->surface->format) {
		update_flags->bits.pixel_format_change = 1;
		elevate_update_type(&update_type, UPDATE_TYPE_FULL);
	}

	if (u->plane_info->stereo_format != u->surface->stereo_format) {
		update_flags->bits.stereo_format_change = 1;
		elevate_update_type(&update_type, UPDATE_TYPE_FULL);
	}

	if (u->plane_info->per_pixel_alpha != u->surface->per_pixel_alpha) {
		update_flags->bits.per_pixel_alpha_change = 1;
		elevate_update_type(&update_type, UPDATE_TYPE_MED);
	}

	if (u->plane_info->global_alpha_value != u->surface->global_alpha_value) {
		update_flags->bits.global_alpha_change = 1;
		elevate_update_type(&update_type, UPDATE_TYPE_MED);
	}

	if (u->plane_info->dcc.enable != u->surface->dcc.enable
			|| u->plane_info->dcc.dcc_ind_blk != u->surface->dcc.dcc_ind_blk
			|| u->plane_info->dcc.meta_pitch != u->surface->dcc.meta_pitch) {
		/* During DCC on/off, stutter period is calculated before
		 * DCC has fully transitioned. This results in incorrect
		 * stutter period calculation. Triggering a full update will
		 * recalculate stutter period.
		 */
		update_flags->bits.dcc_change = 1;
		elevate_update_type(&update_type, UPDATE_TYPE_FULL);
	}

	if (resource_pixel_format_to_bpp(u->plane_info->format) !=
			resource_pixel_format_to_bpp(u->surface->format)) {
		/* different bytes per element will require full bandwidth
		 * and DML calculation
		 */
		update_flags->bits.bpp_change = 1;
		elevate_update_type(&update_type, UPDATE_TYPE_FULL);
	}

	if (u->plane_info->plane_size.surface_pitch != u->surface->plane_size.surface_pitch
			|| u->plane_info->plane_size.chroma_pitch != u->surface->plane_size.chroma_pitch) {
		update_flags->bits.plane_size_change = 1;
		elevate_update_type(&update_type, UPDATE_TYPE_MED);
	}


	if (memcmp(&u->plane_info->tiling_info, &u->surface->tiling_info,
			sizeof(union dc_tiling_info)) != 0) {
		update_flags->bits.swizzle_change = 1;
		elevate_update_type(&update_type, UPDATE_TYPE_MED);

		/* todo: below are HW dependent, we should add a hook to
		 * DCE/N resource and validated there.
		 */
		if (u->plane_info->tiling_info.gfx9.swizzle != DC_SW_LINEAR) {
			/* swizzled mode requires RQ to be setup properly,
			 * thus need to run DML to calculate RQ settings
			 */
			update_flags->bits.bandwidth_change = 1;
			elevate_update_type(&update_type, UPDATE_TYPE_FULL);
		}
	}

	/* This should be UPDATE_TYPE_FAST if nothing has changed. */
	return update_type;
}

static enum surface_update_type get_scaling_info_update_type(
		const struct dc *dc,
		const struct dc_surface_update *u)
{
	union surface_update_flags *update_flags = &u->surface->update_flags;

	if (!u->scaling_info)
		return UPDATE_TYPE_FAST;

	if (u->scaling_info->dst_rect.width != u->surface->dst_rect.width
			|| u->scaling_info->dst_rect.height != u->surface->dst_rect.height
			|| u->scaling_info->scaling_quality.integer_scaling !=
				u->surface->scaling_quality.integer_scaling
			) {
		update_flags->bits.scaling_change = 1;

		if ((u->scaling_info->dst_rect.width < u->surface->dst_rect.width
			|| u->scaling_info->dst_rect.height < u->surface->dst_rect.height)
				&& (u->scaling_info->dst_rect.width < u->surface->src_rect.width
					|| u->scaling_info->dst_rect.height < u->surface->src_rect.height))
			/* Making dst rect smaller requires a bandwidth change */
			update_flags->bits.bandwidth_change = 1;
	}

	if (u->scaling_info->src_rect.width != u->surface->src_rect.width
		|| u->scaling_info->src_rect.height != u->surface->src_rect.height) {

		update_flags->bits.scaling_change = 1;
		if (u->scaling_info->src_rect.width > u->surface->src_rect.width
				|| u->scaling_info->src_rect.height > u->surface->src_rect.height)
			/* Making src rect bigger requires a bandwidth change */
			update_flags->bits.clock_change = 1;
	}

	if (u->scaling_info->src_rect.width > dc->caps.max_optimizable_video_width &&
		(u->scaling_info->clip_rect.width > u->surface->clip_rect.width ||
		 u->scaling_info->clip_rect.height > u->surface->clip_rect.height))
		 /* Changing clip size of a large surface may result in MPC slice count change */
		update_flags->bits.bandwidth_change = 1;

	if (u->scaling_info->clip_rect.width != u->surface->clip_rect.width ||
			u->scaling_info->clip_rect.height != u->surface->clip_rect.height)
		update_flags->bits.clip_size_change = 1;

	if (u->scaling_info->src_rect.x != u->surface->src_rect.x
			|| u->scaling_info->src_rect.y != u->surface->src_rect.y
			|| u->scaling_info->clip_rect.x != u->surface->clip_rect.x
			|| u->scaling_info->clip_rect.y != u->surface->clip_rect.y
			|| u->scaling_info->dst_rect.x != u->surface->dst_rect.x
			|| u->scaling_info->dst_rect.y != u->surface->dst_rect.y)
		update_flags->bits.position_change = 1;

	if (update_flags->bits.clock_change
			|| update_flags->bits.bandwidth_change
			|| update_flags->bits.scaling_change)
		return UPDATE_TYPE_FULL;

	if (update_flags->bits.position_change ||
			update_flags->bits.clip_size_change)
		return UPDATE_TYPE_MED;

	return UPDATE_TYPE_FAST;
}

static enum surface_update_type det_surface_update(const struct dc *dc,
		const struct dc_surface_update *u)
{
	const struct dc_state *context = dc->current_state;
	enum surface_update_type type;
	enum surface_update_type overall_type = UPDATE_TYPE_FAST;
	union surface_update_flags *update_flags = &u->surface->update_flags;

	if (!is_surface_in_context(context, u->surface) || u->surface->force_full_update) {
		update_flags->raw = 0xFFFFFFFF;
		return UPDATE_TYPE_FULL;
	}

	update_flags->raw = 0; // Reset all flags

	type = get_plane_info_update_type(u);
	elevate_update_type(&overall_type, type);

	type = get_scaling_info_update_type(dc, u);
	elevate_update_type(&overall_type, type);

	if (u->flip_addr) {
		update_flags->bits.addr_update = 1;
		if (u->flip_addr->address.tmz_surface != u->surface->address.tmz_surface) {
			update_flags->bits.tmz_changed = 1;
			elevate_update_type(&overall_type, UPDATE_TYPE_FULL);
		}
	}
	if (u->in_transfer_func)
		update_flags->bits.in_transfer_func_change = 1;

	if (u->input_csc_color_matrix)
		update_flags->bits.input_csc_change = 1;

	if (u->coeff_reduction_factor)
		update_flags->bits.coeff_reduction_change = 1;

	if (u->gamut_remap_matrix)
		update_flags->bits.gamut_remap_change = 1;

	if (u->blend_tf)
		update_flags->bits.gamma_change = 1;

	if (u->gamma) {
		enum surface_pixel_format format = SURFACE_PIXEL_FORMAT_GRPH_BEGIN;

		if (u->plane_info)
			format = u->plane_info->format;
		else if (u->surface)
			format = u->surface->format;

		if (dce_use_lut(format))
			update_flags->bits.gamma_change = 1;
	}

	if (u->lut3d_func || u->func_shaper)
		update_flags->bits.lut_3d = 1;

	if (u->hdr_mult.value)
		if (u->hdr_mult.value != u->surface->hdr_mult.value) {
			update_flags->bits.hdr_mult = 1;
			elevate_update_type(&overall_type, UPDATE_TYPE_MED);
		}

	if (update_flags->bits.in_transfer_func_change) {
		type = UPDATE_TYPE_MED;
		elevate_update_type(&overall_type, type);
	}

	if (update_flags->bits.lut_3d) {
		type = UPDATE_TYPE_FULL;
		elevate_update_type(&overall_type, type);
	}

	if (dc->debug.enable_legacy_fast_update &&
			(update_flags->bits.gamma_change ||
			update_flags->bits.gamut_remap_change ||
			update_flags->bits.input_csc_change ||
			update_flags->bits.coeff_reduction_change)) {
		type = UPDATE_TYPE_FULL;
		elevate_update_type(&overall_type, type);
	}
	return overall_type;
}

static enum surface_update_type check_update_surfaces_for_stream(
		struct dc *dc,
		struct dc_surface_update *updates,
		int surface_count,
		struct dc_stream_update *stream_update,
		const struct dc_stream_status *stream_status)
{
	int i;
	enum surface_update_type overall_type = UPDATE_TYPE_FAST;

	if (dc->idle_optimizations_allowed)
		overall_type = UPDATE_TYPE_FULL;

	if (stream_status == NULL || stream_status->plane_count != surface_count)
		overall_type = UPDATE_TYPE_FULL;

	if (stream_update && stream_update->pending_test_pattern) {
		overall_type = UPDATE_TYPE_FULL;
	}

	/* some stream updates require passive update */
	if (stream_update) {
		union stream_update_flags *su_flags = &stream_update->stream->update_flags;

		if ((stream_update->src.height != 0 && stream_update->src.width != 0) ||
			(stream_update->dst.height != 0 && stream_update->dst.width != 0) ||
			stream_update->integer_scaling_update)
			su_flags->bits.scaling = 1;

		if (dc->debug.enable_legacy_fast_update && stream_update->out_transfer_func)
			su_flags->bits.out_tf = 1;

		if (stream_update->abm_level)
			su_flags->bits.abm_level = 1;

		if (stream_update->dpms_off)
			su_flags->bits.dpms_off = 1;

		if (stream_update->gamut_remap)
			su_flags->bits.gamut_remap = 1;

		if (stream_update->wb_update)
			su_flags->bits.wb_update = 1;

		if (stream_update->dsc_config)
			su_flags->bits.dsc_changed = 1;

		if (stream_update->mst_bw_update)
			su_flags->bits.mst_bw = 1;

		if (stream_update->stream && stream_update->stream->freesync_on_desktop &&
			(stream_update->vrr_infopacket || stream_update->allow_freesync ||
				stream_update->vrr_active_variable || stream_update->vrr_active_fixed))
			su_flags->bits.fams_changed = 1;

		if (su_flags->raw != 0)
			overall_type = UPDATE_TYPE_FULL;

		if (stream_update->output_csc_transform || stream_update->output_color_space)
			su_flags->bits.out_csc = 1;

		/* Output transfer function changes do not require bandwidth recalculation,
		 * so don't trigger a full update
		 */
		if (!dc->debug.enable_legacy_fast_update && stream_update->out_transfer_func)
			su_flags->bits.out_tf = 1;
	}

	for (i = 0 ; i < surface_count; i++) {
		enum surface_update_type type =
				det_surface_update(dc, &updates[i]);

		elevate_update_type(&overall_type, type);
	}

	return overall_type;
}

/*
 * dc_check_update_surfaces_for_stream() - Determine update type (fast, med, or full)
 *
 * See :c:type:`enum surface_update_type <surface_update_type>` for explanation of update types
 */
enum surface_update_type dc_check_update_surfaces_for_stream(
		struct dc *dc,
		struct dc_surface_update *updates,
		int surface_count,
		struct dc_stream_update *stream_update,
		const struct dc_stream_status *stream_status)
{
	int i;
	enum surface_update_type type;

	if (stream_update)
		stream_update->stream->update_flags.raw = 0;
	for (i = 0; i < surface_count; i++)
		updates[i].surface->update_flags.raw = 0;

	type = check_update_surfaces_for_stream(dc, updates, surface_count, stream_update, stream_status);
	if (type == UPDATE_TYPE_FULL) {
		if (stream_update) {
			uint32_t dsc_changed = stream_update->stream->update_flags.bits.dsc_changed;
			stream_update->stream->update_flags.raw = 0xFFFFFFFF;
			stream_update->stream->update_flags.bits.dsc_changed = dsc_changed;
		}
		for (i = 0; i < surface_count; i++)
			updates[i].surface->update_flags.raw = 0xFFFFFFFF;
	}

	if (type == UPDATE_TYPE_FAST) {
		// If there's an available clock comparator, we use that.
		if (dc->clk_mgr->funcs->are_clock_states_equal) {
			if (!dc->clk_mgr->funcs->are_clock_states_equal(&dc->clk_mgr->clks, &dc->current_state->bw_ctx.bw.dcn.clk))
				dc->optimized_required = true;
		// Else we fallback to mem compare.
		} else if (memcmp(&dc->current_state->bw_ctx.bw.dcn.clk, &dc->clk_mgr->clks, offsetof(struct dc_clocks, prev_p_state_change_support)) != 0) {
			dc->optimized_required = true;
		}

		dc->optimized_required |= dc->wm_optimized_required;
	}

	return type;
}

static struct dc_stream_status *stream_get_status(
	struct dc_state *ctx,
	struct dc_stream_state *stream)
{
	uint8_t i;

	for (i = 0; i < ctx->stream_count; i++) {
		if (stream == ctx->streams[i]) {
			return &ctx->stream_status[i];
		}
	}

	return NULL;
}

static const enum surface_update_type update_surface_trace_level = UPDATE_TYPE_FULL;

static void copy_surface_update_to_plane(
		struct dc_plane_state *surface,
		struct dc_surface_update *srf_update)
{
	if (srf_update->flip_addr) {
		surface->address = srf_update->flip_addr->address;
		surface->flip_immediate =
			srf_update->flip_addr->flip_immediate;
		surface->time.time_elapsed_in_us[surface->time.index] =
			srf_update->flip_addr->flip_timestamp_in_us -
				surface->time.prev_update_time_in_us;
		surface->time.prev_update_time_in_us =
			srf_update->flip_addr->flip_timestamp_in_us;
		surface->time.index++;
		if (surface->time.index >= DC_PLANE_UPDATE_TIMES_MAX)
			surface->time.index = 0;

		surface->triplebuffer_flips = srf_update->flip_addr->triplebuffer_flips;
	}

	if (srf_update->scaling_info) {
		surface->scaling_quality =
				srf_update->scaling_info->scaling_quality;
		surface->dst_rect =
				srf_update->scaling_info->dst_rect;
		surface->src_rect =
				srf_update->scaling_info->src_rect;
		surface->clip_rect =
				srf_update->scaling_info->clip_rect;
	}

	if (srf_update->plane_info) {
		surface->color_space =
				srf_update->plane_info->color_space;
		surface->format =
				srf_update->plane_info->format;
		surface->plane_size =
				srf_update->plane_info->plane_size;
		surface->rotation =
				srf_update->plane_info->rotation;
		surface->horizontal_mirror =
				srf_update->plane_info->horizontal_mirror;
		surface->stereo_format =
				srf_update->plane_info->stereo_format;
		surface->tiling_info =
				srf_update->plane_info->tiling_info;
		surface->visible =
				srf_update->plane_info->visible;
		surface->per_pixel_alpha =
				srf_update->plane_info->per_pixel_alpha;
		surface->global_alpha =
				srf_update->plane_info->global_alpha;
		surface->global_alpha_value =
				srf_update->plane_info->global_alpha_value;
		surface->dcc =
				srf_update->plane_info->dcc;
		surface->layer_index =
				srf_update->plane_info->layer_index;
	}

	if (srf_update->gamma) {
		memcpy(&surface->gamma_correction.entries,
			&srf_update->gamma->entries,
			sizeof(struct dc_gamma_entries));
		surface->gamma_correction.is_identity =
			srf_update->gamma->is_identity;
		surface->gamma_correction.num_entries =
			srf_update->gamma->num_entries;
		surface->gamma_correction.type =
			srf_update->gamma->type;
	}

	if (srf_update->in_transfer_func) {
		surface->in_transfer_func.sdr_ref_white_level =
			srf_update->in_transfer_func->sdr_ref_white_level;
		surface->in_transfer_func.tf =
			srf_update->in_transfer_func->tf;
		surface->in_transfer_func.type =
			srf_update->in_transfer_func->type;
		memcpy(&surface->in_transfer_func.tf_pts,
			&srf_update->in_transfer_func->tf_pts,
			sizeof(struct dc_transfer_func_distributed_points));
	}

	if (srf_update->func_shaper)
		memcpy(&surface->in_shaper_func, srf_update->func_shaper,
		sizeof(surface->in_shaper_func));

	if (srf_update->lut3d_func)
		memcpy(&surface->lut3d_func, srf_update->lut3d_func,
		sizeof(surface->lut3d_func));

	if (srf_update->hdr_mult.value)
		surface->hdr_mult =
				srf_update->hdr_mult;

	if (srf_update->blend_tf)
		memcpy(&surface->blend_tf, srf_update->blend_tf,
		sizeof(surface->blend_tf));

	if (srf_update->input_csc_color_matrix)
		surface->input_csc_color_matrix =
			*srf_update->input_csc_color_matrix;

	if (srf_update->coeff_reduction_factor)
		surface->coeff_reduction_factor =
			*srf_update->coeff_reduction_factor;

	if (srf_update->gamut_remap_matrix)
		surface->gamut_remap_matrix =
			*srf_update->gamut_remap_matrix;
}

static void copy_stream_update_to_stream(struct dc *dc,
					 struct dc_state *context,
					 struct dc_stream_state *stream,
					 struct dc_stream_update *update)
{
	struct dc_context *dc_ctx = dc->ctx;

	if (update == NULL || stream == NULL)
		return;

	if (update->src.height && update->src.width)
		stream->src = update->src;

	if (update->dst.height && update->dst.width)
		stream->dst = update->dst;

	if (update->out_transfer_func) {
		stream->out_transfer_func.sdr_ref_white_level =
			update->out_transfer_func->sdr_ref_white_level;
		stream->out_transfer_func.tf = update->out_transfer_func->tf;
		stream->out_transfer_func.type =
			update->out_transfer_func->type;
		memcpy(&stream->out_transfer_func.tf_pts,
		       &update->out_transfer_func->tf_pts,
		       sizeof(struct dc_transfer_func_distributed_points));
	}

	if (update->hdr_static_metadata)
		stream->hdr_static_metadata = *update->hdr_static_metadata;

	if (update->abm_level)
		stream->abm_level = *update->abm_level;

	if (update->periodic_interrupt)
		stream->periodic_interrupt = *update->periodic_interrupt;

	if (update->gamut_remap)
		stream->gamut_remap_matrix = *update->gamut_remap;

	/* Note: this being updated after mode set is currently not a use case
	 * however if it arises OCSC would need to be reprogrammed at the
	 * minimum
	 */
	if (update->output_color_space)
		stream->output_color_space = *update->output_color_space;

	if (update->output_csc_transform)
		stream->csc_color_matrix = *update->output_csc_transform;

	if (update->vrr_infopacket)
		stream->vrr_infopacket = *update->vrr_infopacket;

	if (update->allow_freesync)
		stream->allow_freesync = *update->allow_freesync;

	if (update->vrr_active_variable)
		stream->vrr_active_variable = *update->vrr_active_variable;

	if (update->vrr_active_fixed)
		stream->vrr_active_fixed = *update->vrr_active_fixed;

	if (update->crtc_timing_adjust)
		stream->adjust = *update->crtc_timing_adjust;

	if (update->dpms_off)
		stream->dpms_off = *update->dpms_off;

	if (update->hfvsif_infopacket)
		stream->hfvsif_infopacket = *update->hfvsif_infopacket;

	if (update->vtem_infopacket)
		stream->vtem_infopacket = *update->vtem_infopacket;

	if (update->vsc_infopacket)
		stream->vsc_infopacket = *update->vsc_infopacket;

	if (update->vsp_infopacket)
		stream->vsp_infopacket = *update->vsp_infopacket;

	if (update->adaptive_sync_infopacket)
		stream->adaptive_sync_infopacket = *update->adaptive_sync_infopacket;

	if (update->dither_option)
		stream->dither_option = *update->dither_option;

	if (update->pending_test_pattern)
		stream->test_pattern = *update->pending_test_pattern;
	/* update current stream with writeback info */
	if (update->wb_update) {
		int i;

		stream->num_wb_info = update->wb_update->num_wb_info;
		ASSERT(stream->num_wb_info <= MAX_DWB_PIPES);
		for (i = 0; i < stream->num_wb_info; i++)
			stream->writeback_info[i] =
				update->wb_update->writeback_info[i];
	}
	if (update->dsc_config) {
		struct dc_dsc_config old_dsc_cfg = stream->timing.dsc_cfg;
		uint32_t old_dsc_enabled = stream->timing.flags.DSC;
		uint32_t enable_dsc = (update->dsc_config->num_slices_h != 0 &&
				       update->dsc_config->num_slices_v != 0);

		/* Use temporarry context for validating new DSC config */
		struct dc_state *dsc_validate_context = dc_state_create_copy(dc->current_state);

		if (dsc_validate_context) {
			stream->timing.dsc_cfg = *update->dsc_config;
			stream->timing.flags.DSC = enable_dsc;
			if (!dc->res_pool->funcs->validate_bandwidth(dc, dsc_validate_context, true)) {
				stream->timing.dsc_cfg = old_dsc_cfg;
				stream->timing.flags.DSC = old_dsc_enabled;
				update->dsc_config = NULL;
			}

			dc_state_release(dsc_validate_context);
		} else {
			DC_ERROR("Failed to allocate new validate context for DSC change\n");
			update->dsc_config = NULL;
		}
	}
}

static void backup_planes_and_stream_state(
		struct dc_scratch_space *scratch,
		struct dc_stream_state *stream)
{
	int i;
	struct dc_stream_status *status = dc_stream_get_status(stream);

	if (!status)
		return;

	for (i = 0; i < status->plane_count; i++) {
		scratch->plane_states[i] = *status->plane_states[i];
	}
	scratch->stream_state = *stream;
<<<<<<< HEAD
	if (stream->out_transfer_func)
		scratch->out_transfer_func = *stream->out_transfer_func;
=======
>>>>>>> ab956ed9
}

static void restore_planes_and_stream_state(
		struct dc_scratch_space *scratch,
		struct dc_stream_state *stream)
{
	int i;
	struct dc_stream_status *status = dc_stream_get_status(stream);

	if (!status)
		return;

	for (i = 0; i < status->plane_count; i++) {
		*status->plane_states[i] = scratch->plane_states[i];
	}
	*stream = scratch->stream_state;
<<<<<<< HEAD
	if (stream->out_transfer_func)
		*stream->out_transfer_func = scratch->out_transfer_func;
=======
>>>>>>> ab956ed9
}

/**
 * update_seamless_boot_flags() - Helper function for updating seamless boot flags
 *
 * @dc: Current DC state
 * @context: New DC state to be programmed
 * @surface_count: Number of surfaces that have an updated
 * @stream: Corresponding stream to be updated in the current flip
 *
 * Updating seamless boot flags do not need to be part of the commit sequence. This
 * helper function will update the seamless boot flags on each flip (if required)
 * outside of the HW commit sequence (fast or slow).
 *
 * Return: void
 */
static void update_seamless_boot_flags(struct dc *dc,
		struct dc_state *context,
		int surface_count,
		struct dc_stream_state *stream)
{
	if (get_seamless_boot_stream_count(context) > 0 && surface_count > 0) {
		/* Optimize seamless boot flag keeps clocks and watermarks high until
		 * first flip. After first flip, optimization is required to lower
		 * bandwidth. Important to note that it is expected UEFI will
		 * only light up a single display on POST, therefore we only expect
		 * one stream with seamless boot flag set.
		 */
		if (stream->apply_seamless_boot_optimization) {
			stream->apply_seamless_boot_optimization = false;

			if (get_seamless_boot_stream_count(context) == 0)
				dc->optimized_required = true;
		}
	}
}

/**
 * update_planes_and_stream_state() - The function takes planes and stream
 * updates as inputs and determines the appropriate update type. If update type
 * is FULL, the function allocates a new context, populates and validates it.
 * Otherwise, it updates current dc context. The function will return both
 * new_context and new_update_type back to the caller. The function also backs
 * up both current and new contexts into corresponding dc state scratch memory.
 * TODO: The function does too many things, and even conditionally allocates dc
 * context memory implicitly. We should consider to break it down.
 *
 * @dc: Current DC state
 * @srf_updates: an array of surface updates
 * @surface_count: surface update count
 * @stream: Corresponding stream to be updated
 * @stream_update: stream update
 * @new_update_type: [out] determined update type by the function
 * @new_context: [out] new context allocated and validated if update type is
 * FULL, reference to current context if update type is less than FULL.
 *
 * Return: true if a valid update is populated into new_context, false
 * otherwise.
 */
static bool update_planes_and_stream_state(struct dc *dc,
		struct dc_surface_update *srf_updates, int surface_count,
		struct dc_stream_state *stream,
		struct dc_stream_update *stream_update,
		enum surface_update_type *new_update_type,
		struct dc_state **new_context)
{
	struct dc_state *context;
	int i, j;
	enum surface_update_type update_type;
	const struct dc_stream_status *stream_status;
	struct dc_context *dc_ctx = dc->ctx;

	stream_status = dc_stream_get_status(stream);

	if (!stream_status) {
		if (surface_count) /* Only an error condition if surf_count non-zero*/
			ASSERT(false);

		return false; /* Cannot commit surface to stream that is not committed */
	}

	context = dc->current_state;
	update_type = dc_check_update_surfaces_for_stream(
			dc, srf_updates, surface_count, stream_update, stream_status);
	if (update_type == UPDATE_TYPE_FULL)
		backup_planes_and_stream_state(&dc->scratch.current_state, stream);

	/* update current stream with the new updates */
	copy_stream_update_to_stream(dc, context, stream, stream_update);

	/* do not perform surface update if surface has invalid dimensions
	 * (all zero) and no scaling_info is provided
	 */
	if (surface_count > 0) {
		for (i = 0; i < surface_count; i++) {
			if ((srf_updates[i].surface->src_rect.width == 0 ||
				 srf_updates[i].surface->src_rect.height == 0 ||
				 srf_updates[i].surface->dst_rect.width == 0 ||
				 srf_updates[i].surface->dst_rect.height == 0) &&
				(!srf_updates[i].scaling_info ||
				  srf_updates[i].scaling_info->src_rect.width == 0 ||
				  srf_updates[i].scaling_info->src_rect.height == 0 ||
				  srf_updates[i].scaling_info->dst_rect.width == 0 ||
				  srf_updates[i].scaling_info->dst_rect.height == 0)) {
				DC_ERROR("Invalid src/dst rects in surface update!\n");
				return false;
			}
		}
	}

	if (update_type >= update_surface_trace_level)
		update_surface_trace(dc, srf_updates, surface_count);

	for (i = 0; i < surface_count; i++)
		copy_surface_update_to_plane(srf_updates[i].surface, &srf_updates[i]);

	if (update_type >= UPDATE_TYPE_FULL) {
		struct dc_plane_state *new_planes[MAX_SURFACES] = {0};

		for (i = 0; i < surface_count; i++)
			new_planes[i] = srf_updates[i].surface;

		/* initialize scratch memory for building context */
		context = dc_state_create_copy(dc->current_state);
		if (context == NULL) {
			DC_ERROR("Failed to allocate new validate context!\n");
			return false;
		}

		/* For each full update, remove all existing phantom pipes first.
		 * Ensures that we have enough pipes for newly added MPO planes
		 */
		dc_state_remove_phantom_streams_and_planes(dc, context);
		dc_state_release_phantom_streams_and_planes(dc, context);

		/*remove old surfaces from context */
		if (!dc_state_rem_all_planes_for_stream(dc, stream, context)) {

			BREAK_TO_DEBUGGER();
			goto fail;
		}

		/* add surface to context */
		if (!dc_state_add_all_planes_for_stream(dc, stream, new_planes, surface_count, context)) {

			BREAK_TO_DEBUGGER();
			goto fail;
		}
	}

	/* save update parameters into surface */
	for (i = 0; i < surface_count; i++) {
		struct dc_plane_state *surface = srf_updates[i].surface;

		if (update_type != UPDATE_TYPE_MED)
			continue;
		if (surface->update_flags.bits.clip_size_change ||
				surface->update_flags.bits.position_change) {
			for (j = 0; j < dc->res_pool->pipe_count; j++) {
				struct pipe_ctx *pipe_ctx = &context->res_ctx.pipe_ctx[j];

				if (pipe_ctx->plane_state != surface)
					continue;

				resource_build_scaling_params(pipe_ctx);
			}
		}
	}

	if (update_type == UPDATE_TYPE_FULL) {
		if (!dc->res_pool->funcs->validate_bandwidth(dc, context, false)) {
			BREAK_TO_DEBUGGER();
			goto fail;
		}
	}
	update_seamless_boot_flags(dc, context, surface_count, stream);

	*new_context = context;
	*new_update_type = update_type;
	if (update_type == UPDATE_TYPE_FULL)
		backup_planes_and_stream_state(&dc->scratch.new_state, stream);

	return true;

fail:
	dc_state_release(context);

	return false;

}

static void commit_planes_do_stream_update(struct dc *dc,
		struct dc_stream_state *stream,
		struct dc_stream_update *stream_update,
		enum surface_update_type update_type,
		struct dc_state *context)
{
	int j;

	// Stream updates
	for (j = 0; j < dc->res_pool->pipe_count; j++) {
		struct pipe_ctx *pipe_ctx = &context->res_ctx.pipe_ctx[j];

		if (resource_is_pipe_type(pipe_ctx, OTG_MASTER) && pipe_ctx->stream == stream) {

			if (stream_update->periodic_interrupt && dc->hwss.setup_periodic_interrupt)
				dc->hwss.setup_periodic_interrupt(dc, pipe_ctx);

			if ((stream_update->hdr_static_metadata && !stream->use_dynamic_meta) ||
					stream_update->vrr_infopacket ||
					stream_update->vsc_infopacket ||
					stream_update->vsp_infopacket ||
					stream_update->hfvsif_infopacket ||
					stream_update->adaptive_sync_infopacket ||
					stream_update->vtem_infopacket) {
				resource_build_info_frame(pipe_ctx);
				dc->hwss.update_info_frame(pipe_ctx);

				if (dc_is_dp_signal(pipe_ctx->stream->signal))
					dc->link_srv->dp_trace_source_sequence(
							pipe_ctx->stream->link,
							DPCD_SOURCE_SEQ_AFTER_UPDATE_INFO_FRAME);
			}

			if (stream_update->hdr_static_metadata &&
					stream->use_dynamic_meta &&
					dc->hwss.set_dmdata_attributes &&
					pipe_ctx->stream->dmdata_address.quad_part != 0)
				dc->hwss.set_dmdata_attributes(pipe_ctx);

			if (stream_update->gamut_remap)
				dc_stream_set_gamut_remap(dc, stream);

			if (stream_update->output_csc_transform)
				dc_stream_program_csc_matrix(dc, stream);

			if (stream_update->dither_option) {
				struct pipe_ctx *odm_pipe = pipe_ctx->next_odm_pipe;
				resource_build_bit_depth_reduction_params(pipe_ctx->stream,
									&pipe_ctx->stream->bit_depth_params);
				pipe_ctx->stream_res.opp->funcs->opp_program_fmt(pipe_ctx->stream_res.opp,
						&stream->bit_depth_params,
						&stream->clamping);
				while (odm_pipe) {
					odm_pipe->stream_res.opp->funcs->opp_program_fmt(odm_pipe->stream_res.opp,
							&stream->bit_depth_params,
							&stream->clamping);
					odm_pipe = odm_pipe->next_odm_pipe;
				}
			}


			/* Full fe update*/
			if (update_type == UPDATE_TYPE_FAST)
				continue;

			if (stream_update->dsc_config)
				dc->link_srv->update_dsc_config(pipe_ctx);

			if (stream_update->mst_bw_update) {
				if (stream_update->mst_bw_update->is_increase)
					dc->link_srv->increase_mst_payload(pipe_ctx,
							stream_update->mst_bw_update->mst_stream_bw);
 				else
					dc->link_srv->reduce_mst_payload(pipe_ctx,
							stream_update->mst_bw_update->mst_stream_bw);
 			}

			if (stream_update->pending_test_pattern) {
				/*
				 * test pattern params depends on ODM topology
				 * changes that we could be applying to front
				 * end. Since at the current stage front end
				 * changes are not yet applied. We can only
				 * apply test pattern in hw based on current
				 * state and populate the final test pattern
				 * params in new state. If current and new test
				 * pattern params are different as result of
				 * different ODM topology being used, it will be
				 * detected and handle during front end
				 * programming update.
				 */
				dc->link_srv->dp_set_test_pattern(stream->link,
					stream->test_pattern.type,
					stream->test_pattern.color_space,
					stream->test_pattern.p_link_settings,
					stream->test_pattern.p_custom_pattern,
					stream->test_pattern.cust_pattern_size);
				resource_build_test_pattern_params(&context->res_ctx, pipe_ctx);
			}

			if (stream_update->dpms_off) {
				if (*stream_update->dpms_off) {
					dc->link_srv->set_dpms_off(pipe_ctx);
					/* for dpms, keep acquired resources*/
					if (pipe_ctx->stream_res.audio && !dc->debug.az_endpoint_mute_only)
						pipe_ctx->stream_res.audio->funcs->az_disable(pipe_ctx->stream_res.audio);

					dc->optimized_required = true;

				} else {
					if (get_seamless_boot_stream_count(context) == 0)
						dc->hwss.prepare_bandwidth(dc, dc->current_state);
					dc->link_srv->set_dpms_on(dc->current_state, pipe_ctx);
				}
			} else if (pipe_ctx->stream->link->wa_flags.blank_stream_on_ocs_change && stream_update->output_color_space
					&& !stream->dpms_off && dc_is_dp_signal(pipe_ctx->stream->signal)) {
				/*
				 * Workaround for firmware issue in some receivers where they don't pick up
				 * correct output color space unless DP link is disabled/re-enabled
				 */
				dc->link_srv->set_dpms_on(dc->current_state, pipe_ctx);
			}

			if (stream_update->abm_level && pipe_ctx->stream_res.abm) {
				bool should_program_abm = true;

				// if otg funcs defined check if blanked before programming
				if (pipe_ctx->stream_res.tg->funcs->is_blanked)
					if (pipe_ctx->stream_res.tg->funcs->is_blanked(pipe_ctx->stream_res.tg))
						should_program_abm = false;

				if (should_program_abm) {
					if (*stream_update->abm_level == ABM_LEVEL_IMMEDIATE_DISABLE) {
						dc->hwss.set_abm_immediate_disable(pipe_ctx);
					} else {
						pipe_ctx->stream_res.abm->funcs->set_abm_level(
							pipe_ctx->stream_res.abm, stream->abm_level);
					}
				}
			}
		}
	}
}

static bool dc_dmub_should_send_dirty_rect_cmd(struct dc *dc, struct dc_stream_state *stream)
{
	if ((stream->link->psr_settings.psr_version == DC_PSR_VERSION_SU_1
			|| stream->link->psr_settings.psr_version == DC_PSR_VERSION_1)
			&& stream->ctx->dce_version >= DCN_VERSION_3_1)
		return true;

	if (stream->link->replay_settings.config.replay_supported)
		return true;

	if (stream->ctx->dce_version >= DCN_VERSION_3_5 && stream->abm_level)
		return true;

	return false;
}

void dc_dmub_update_dirty_rect(struct dc *dc,
			       int surface_count,
			       struct dc_stream_state *stream,
			       struct dc_surface_update *srf_updates,
			       struct dc_state *context)
{
	union dmub_rb_cmd cmd;
	struct dmub_cmd_update_dirty_rect_data *update_dirty_rect;
	unsigned int i, j;
	unsigned int panel_inst = 0;

	if (!dc_dmub_should_send_dirty_rect_cmd(dc, stream))
		return;

	if (!dc_get_edp_link_panel_inst(dc, stream->link, &panel_inst))
		return;

	memset(&cmd, 0x0, sizeof(cmd));
	cmd.update_dirty_rect.header.type = DMUB_CMD__UPDATE_DIRTY_RECT;
	cmd.update_dirty_rect.header.sub_type = 0;
	cmd.update_dirty_rect.header.payload_bytes =
		sizeof(cmd.update_dirty_rect) -
		sizeof(cmd.update_dirty_rect.header);
	update_dirty_rect = &cmd.update_dirty_rect.update_dirty_rect_data;
	for (i = 0; i < surface_count; i++) {
		struct dc_plane_state *plane_state = srf_updates[i].surface;
		const struct dc_flip_addrs *flip_addr = srf_updates[i].flip_addr;

		if (!srf_updates[i].surface || !flip_addr)
			continue;
		/* Do not send in immediate flip mode */
		if (srf_updates[i].surface->flip_immediate)
			continue;

		update_dirty_rect->dirty_rect_count = flip_addr->dirty_rect_count;
		memcpy(update_dirty_rect->src_dirty_rects, flip_addr->dirty_rects,
				sizeof(flip_addr->dirty_rects));
		for (j = 0; j < dc->res_pool->pipe_count; j++) {
			struct pipe_ctx *pipe_ctx = &context->res_ctx.pipe_ctx[j];

			if (pipe_ctx->stream != stream)
				continue;
			if (pipe_ctx->plane_state != plane_state)
				continue;

			update_dirty_rect->panel_inst = panel_inst;
			update_dirty_rect->pipe_idx = j;
			dc_wake_and_execute_dmub_cmd(dc->ctx, &cmd, DM_DMUB_WAIT_TYPE_NO_WAIT);
		}
	}
}

static void build_dmub_update_dirty_rect(
		struct dc *dc,
		int surface_count,
		struct dc_stream_state *stream,
		struct dc_surface_update *srf_updates,
		struct dc_state *context,
		struct dc_dmub_cmd dc_dmub_cmd[],
		unsigned int *dmub_cmd_count)
{
	union dmub_rb_cmd cmd;
	struct dmub_cmd_update_dirty_rect_data *update_dirty_rect;
	unsigned int i, j;
	unsigned int panel_inst = 0;

	if (!dc_dmub_should_send_dirty_rect_cmd(dc, stream))
		return;

	if (!dc_get_edp_link_panel_inst(dc, stream->link, &panel_inst))
		return;

	memset(&cmd, 0x0, sizeof(cmd));
	cmd.update_dirty_rect.header.type = DMUB_CMD__UPDATE_DIRTY_RECT;
	cmd.update_dirty_rect.header.sub_type = 0;
	cmd.update_dirty_rect.header.payload_bytes =
		sizeof(cmd.update_dirty_rect) -
		sizeof(cmd.update_dirty_rect.header);
	update_dirty_rect = &cmd.update_dirty_rect.update_dirty_rect_data;
	for (i = 0; i < surface_count; i++) {
		struct dc_plane_state *plane_state = srf_updates[i].surface;
		const struct dc_flip_addrs *flip_addr = srf_updates[i].flip_addr;

		if (!srf_updates[i].surface || !flip_addr)
			continue;
		/* Do not send in immediate flip mode */
		if (srf_updates[i].surface->flip_immediate)
			continue;
		update_dirty_rect->cmd_version = DMUB_CMD_PSR_CONTROL_VERSION_1;
		update_dirty_rect->dirty_rect_count = flip_addr->dirty_rect_count;
		memcpy(update_dirty_rect->src_dirty_rects, flip_addr->dirty_rects,
				sizeof(flip_addr->dirty_rects));
		for (j = 0; j < dc->res_pool->pipe_count; j++) {
			struct pipe_ctx *pipe_ctx = &context->res_ctx.pipe_ctx[j];

			if (pipe_ctx->stream != stream)
				continue;
			if (pipe_ctx->plane_state != plane_state)
				continue;
			update_dirty_rect->panel_inst = panel_inst;
			update_dirty_rect->pipe_idx = j;
			dc_dmub_cmd[*dmub_cmd_count].dmub_cmd = cmd;
			dc_dmub_cmd[*dmub_cmd_count].wait_type = DM_DMUB_WAIT_TYPE_NO_WAIT;
			(*dmub_cmd_count)++;
		}
	}
}


/**
 * build_dmub_cmd_list() - Build an array of DMCUB commands to be sent to DMCUB
 *
 * @dc: Current DC state
 * @srf_updates: Array of surface updates
 * @surface_count: Number of surfaces that have an updated
 * @stream: Corresponding stream to be updated in the current flip
 * @context: New DC state to be programmed
 *
 * @dc_dmub_cmd: Array of DMCUB commands to be sent to DMCUB
 * @dmub_cmd_count: Count indicating the number of DMCUB commands in dc_dmub_cmd array
 *
 * This function builds an array of DMCUB commands to be sent to DMCUB. This function is required
 * to build an array of commands and have them sent while the OTG lock is acquired.
 *
 * Return: void
 */
static void build_dmub_cmd_list(struct dc *dc,
		struct dc_surface_update *srf_updates,
		int surface_count,
		struct dc_stream_state *stream,
		struct dc_state *context,
		struct dc_dmub_cmd dc_dmub_cmd[],
		unsigned int *dmub_cmd_count)
{
	// Initialize cmd count to 0
	*dmub_cmd_count = 0;
	build_dmub_update_dirty_rect(dc, surface_count, stream, srf_updates, context, dc_dmub_cmd, dmub_cmd_count);
}

static void commit_planes_for_stream_fast(struct dc *dc,
		struct dc_surface_update *srf_updates,
		int surface_count,
		struct dc_stream_state *stream,
		struct dc_stream_update *stream_update,
		enum surface_update_type update_type,
		struct dc_state *context)
{
	int i, j;
	struct pipe_ctx *top_pipe_to_program = NULL;
	struct dc_stream_status *stream_status = NULL;

	dc_exit_ips_for_hw_access(dc);

	dc_z10_restore(dc);

	top_pipe_to_program = resource_get_otg_master_for_stream(
			&context->res_ctx,
			stream);

	if (!top_pipe_to_program)
		return;

	for (i = 0; i < dc->res_pool->pipe_count; i++) {
		struct pipe_ctx *pipe = &context->res_ctx.pipe_ctx[i];

		if (pipe->stream && pipe->plane_state) {
			set_p_state_switch_method(dc, context, pipe);

			if (dc->debug.visual_confirm)
				dc_update_visual_confirm_color(dc, context, pipe);
		}
	}

	for (i = 0; i < surface_count; i++) {
		struct dc_plane_state *plane_state = srf_updates[i].surface;
		/*set logical flag for lock/unlock use*/
		for (j = 0; j < dc->res_pool->pipe_count; j++) {
			struct pipe_ctx *pipe_ctx = &context->res_ctx.pipe_ctx[j];

			if (!pipe_ctx->plane_state)
				continue;
			if (should_update_pipe_for_plane(context, pipe_ctx, plane_state))
				continue;
			pipe_ctx->plane_state->triplebuffer_flips = false;
			if (update_type == UPDATE_TYPE_FAST &&
			    dc->hwss.program_triplebuffer &&
			    !pipe_ctx->plane_state->flip_immediate && dc->debug.enable_tri_buf) {
				/*triple buffer for VUpdate  only*/
				pipe_ctx->plane_state->triplebuffer_flips = true;
			}
		}
	}

	stream_status = dc_state_get_stream_status(context, stream);

	build_dmub_cmd_list(dc,
			srf_updates,
			surface_count,
			stream,
			context,
			context->dc_dmub_cmd,
			&(context->dmub_cmd_count));
	hwss_build_fast_sequence(dc,
			context->dc_dmub_cmd,
			context->dmub_cmd_count,
			context->block_sequence,
			&(context->block_sequence_steps),
			top_pipe_to_program,
			stream_status,
			context);
	hwss_execute_sequence(dc,
			context->block_sequence,
			context->block_sequence_steps);
	/* Clear update flags so next flip doesn't have redundant programming
	 * (if there's no stream update, the update flags are not cleared).
	 * Surface updates are cleared unconditionally at the beginning of each flip,
	 * so no need to clear here.
	 */
	if (top_pipe_to_program->stream)
		top_pipe_to_program->stream->update_flags.raw = 0;
}

static void wait_for_outstanding_hw_updates(struct dc *dc, struct dc_state *dc_context)
{
/*
 * This function calls HWSS to wait for any potentially double buffered
 * operations to complete. It should be invoked as a pre-amble prior
 * to full update programming before asserting any HW locks.
 */
	int pipe_idx;
	int opp_inst;
	int opp_count = dc->res_pool->res_cap->num_opp;
	struct hubp *hubp;
	int mpcc_inst;
	const struct pipe_ctx *pipe_ctx;

	for (pipe_idx = 0; pipe_idx < dc->res_pool->pipe_count; pipe_idx++) {
		pipe_ctx = &dc_context->res_ctx.pipe_ctx[pipe_idx];

		if (!pipe_ctx->stream)
			continue;

		if (pipe_ctx->stream_res.tg->funcs->wait_drr_doublebuffer_pending_clear)
			pipe_ctx->stream_res.tg->funcs->wait_drr_doublebuffer_pending_clear(pipe_ctx->stream_res.tg);

		hubp = pipe_ctx->plane_res.hubp;
		if (!hubp)
			continue;

		mpcc_inst = hubp->inst;
		// MPCC inst is equal to pipe index in practice
		for (opp_inst = 0; opp_inst < opp_count; opp_inst++) {
			if ((dc->res_pool->opps[opp_inst] != NULL) &&
				(dc->res_pool->opps[opp_inst]->mpcc_disconnect_pending[mpcc_inst])) {
				dc->res_pool->mpc->funcs->wait_for_idle(dc->res_pool->mpc, mpcc_inst);
				dc->res_pool->opps[opp_inst]->mpcc_disconnect_pending[mpcc_inst] = false;
				break;
			}
		}
	}
	wait_for_odm_update_pending_complete(dc, dc_context);
}

static void commit_planes_for_stream(struct dc *dc,
		struct dc_surface_update *srf_updates,
		int surface_count,
		struct dc_stream_state *stream,
		struct dc_stream_update *stream_update,
		enum surface_update_type update_type,
		struct dc_state *context)
{
	int i, j;
	struct pipe_ctx *top_pipe_to_program = NULL;
	bool should_lock_all_pipes = (update_type != UPDATE_TYPE_FAST);
	bool subvp_prev_use = false;
	bool subvp_curr_use = false;
	uint8_t current_stream_mask = 0;

	// Once we apply the new subvp context to hardware it won't be in the
	// dc->current_state anymore, so we have to cache it before we apply
	// the new SubVP context
	subvp_prev_use = false;
	dc_exit_ips_for_hw_access(dc);

	dc_z10_restore(dc);
	if (update_type == UPDATE_TYPE_FULL)
		wait_for_outstanding_hw_updates(dc, context);

	for (i = 0; i < dc->res_pool->pipe_count; i++) {
		struct pipe_ctx *pipe = &context->res_ctx.pipe_ctx[i];

		if (pipe->stream && pipe->plane_state) {
			set_p_state_switch_method(dc, context, pipe);

			if (dc->debug.visual_confirm)
				dc_update_visual_confirm_color(dc, context, pipe);
		}
	}

	if (update_type == UPDATE_TYPE_FULL) {
		dc_allow_idle_optimizations(dc, false);

		if (get_seamless_boot_stream_count(context) == 0)
			dc->hwss.prepare_bandwidth(dc, context);

		if (dc->hwss.update_dsc_pg)
			dc->hwss.update_dsc_pg(dc, context, false);

		context_clock_trace(dc, context);
	}

	top_pipe_to_program = resource_get_otg_master_for_stream(
				&context->res_ctx,
				stream);
	ASSERT(top_pipe_to_program != NULL);
	for (i = 0; i < dc->res_pool->pipe_count; i++) {
		struct pipe_ctx *old_pipe = &dc->current_state->res_ctx.pipe_ctx[i];

		// Check old context for SubVP
		subvp_prev_use |= (dc_state_get_pipe_subvp_type(dc->current_state, old_pipe) == SUBVP_PHANTOM);
		if (subvp_prev_use)
			break;
	}

	for (i = 0; i < dc->res_pool->pipe_count; i++) {
		struct pipe_ctx *pipe = &context->res_ctx.pipe_ctx[i];

		if (dc_state_get_pipe_subvp_type(context, pipe) == SUBVP_PHANTOM) {
			subvp_curr_use = true;
			break;
		}
	}

	if (stream->test_pattern.type != DP_TEST_PATTERN_VIDEO_MODE) {
		struct pipe_ctx *mpcc_pipe;
		struct pipe_ctx *odm_pipe;

		for (mpcc_pipe = top_pipe_to_program; mpcc_pipe; mpcc_pipe = mpcc_pipe->bottom_pipe)
			for (odm_pipe = mpcc_pipe; odm_pipe; odm_pipe = odm_pipe->next_odm_pipe)
				odm_pipe->ttu_regs.min_ttu_vblank = MAX_TTU;
	}

	if ((update_type != UPDATE_TYPE_FAST) && stream->update_flags.bits.dsc_changed)
		if (top_pipe_to_program &&
			top_pipe_to_program->stream_res.tg->funcs->lock_doublebuffer_enable) {
			if (should_use_dmub_lock(stream->link)) {
				union dmub_hw_lock_flags hw_locks = { 0 };
				struct dmub_hw_lock_inst_flags inst_flags = { 0 };

				hw_locks.bits.lock_dig = 1;
				inst_flags.dig_inst = top_pipe_to_program->stream_res.tg->inst;

				dmub_hw_lock_mgr_cmd(dc->ctx->dmub_srv,
							true,
							&hw_locks,
							&inst_flags);
			} else
				top_pipe_to_program->stream_res.tg->funcs->lock_doublebuffer_enable(
						top_pipe_to_program->stream_res.tg);
		}

	if (should_lock_all_pipes && dc->hwss.interdependent_update_lock) {
		if (dc->hwss.subvp_pipe_control_lock)
				dc->hwss.subvp_pipe_control_lock(dc, context, true, should_lock_all_pipes, NULL, subvp_prev_use);
		dc->hwss.interdependent_update_lock(dc, context, true);

	} else {
		if (dc->hwss.subvp_pipe_control_lock)
			dc->hwss.subvp_pipe_control_lock(dc, context, true, should_lock_all_pipes, top_pipe_to_program, subvp_prev_use);
		/* Lock the top pipe while updating plane addrs, since freesync requires
		 *  plane addr update event triggers to be synchronized.
		 *  top_pipe_to_program is expected to never be NULL
		 */
		dc->hwss.pipe_control_lock(dc, top_pipe_to_program, true);
	}

	dc_dmub_update_dirty_rect(dc, surface_count, stream, srf_updates, context);

	// Stream updates
	if (stream_update)
		commit_planes_do_stream_update(dc, stream, stream_update, update_type, context);

	if (surface_count == 0) {
		/*
		 * In case of turning off screen, no need to program front end a second time.
		 * just return after program blank.
		 */
		if (dc->hwss.apply_ctx_for_surface)
			dc->hwss.apply_ctx_for_surface(dc, stream, 0, context);
		if (dc->hwss.program_front_end_for_ctx)
			dc->hwss.program_front_end_for_ctx(dc, context);

		if (should_lock_all_pipes && dc->hwss.interdependent_update_lock) {
			dc->hwss.interdependent_update_lock(dc, context, false);
		} else {
			dc->hwss.pipe_control_lock(dc, top_pipe_to_program, false);
		}
		dc->hwss.post_unlock_program_front_end(dc, context);

		if (update_type != UPDATE_TYPE_FAST)
			if (dc->hwss.commit_subvp_config)
				dc->hwss.commit_subvp_config(dc, context);

		/* Since phantom pipe programming is moved to post_unlock_program_front_end,
		 * move the SubVP lock to after the phantom pipes have been setup
		 */
		if (dc->hwss.subvp_pipe_control_lock)
			dc->hwss.subvp_pipe_control_lock(dc, context, false, should_lock_all_pipes,
							 NULL, subvp_prev_use);
		return;
	}

	if (update_type != UPDATE_TYPE_FAST) {
		for (j = 0; j < dc->res_pool->pipe_count; j++) {
			struct pipe_ctx *pipe_ctx = &context->res_ctx.pipe_ctx[j];

			if ((dc->debug.visual_confirm == VISUAL_CONFIRM_SUBVP ||
				dc->debug.visual_confirm == VISUAL_CONFIRM_MCLK_SWITCH) &&
				pipe_ctx->stream && pipe_ctx->plane_state) {
				/* Only update visual confirm for SUBVP and Mclk switching here.
				 * The bar appears on all pipes, so we need to update the bar on all displays,
				 * so the information doesn't get stale.
				 */
				dc->hwss.update_visual_confirm_color(dc, pipe_ctx,
						pipe_ctx->plane_res.hubp->inst);
			}
		}
	}

	for (i = 0; i < surface_count; i++) {
		struct dc_plane_state *plane_state = srf_updates[i].surface;
		/*set logical flag for lock/unlock use*/
		for (j = 0; j < dc->res_pool->pipe_count; j++) {
			struct pipe_ctx *pipe_ctx = &context->res_ctx.pipe_ctx[j];
			if (!pipe_ctx->plane_state)
				continue;
			if (should_update_pipe_for_plane(context, pipe_ctx, plane_state))
				continue;
			pipe_ctx->plane_state->triplebuffer_flips = false;
			if (update_type == UPDATE_TYPE_FAST &&
				dc->hwss.program_triplebuffer != NULL &&
				!pipe_ctx->plane_state->flip_immediate && dc->debug.enable_tri_buf) {
					/*triple buffer for VUpdate  only*/
					pipe_ctx->plane_state->triplebuffer_flips = true;
			}
		}
		if (update_type == UPDATE_TYPE_FULL) {
			/* force vsync flip when reconfiguring pipes to prevent underflow */
			plane_state->flip_immediate = false;
		}
	}

	// Update Type FULL, Surface updates
	for (j = 0; j < dc->res_pool->pipe_count; j++) {
		struct pipe_ctx *pipe_ctx = &context->res_ctx.pipe_ctx[j];

		if (!pipe_ctx->top_pipe &&
			!pipe_ctx->prev_odm_pipe &&
			should_update_pipe_for_stream(context, pipe_ctx, stream)) {
			struct dc_stream_status *stream_status = NULL;

			if (!pipe_ctx->plane_state)
				continue;

			/* Full fe update*/
			if (update_type == UPDATE_TYPE_FAST)
				continue;

			ASSERT(!pipe_ctx->plane_state->triplebuffer_flips);

			if (dc->hwss.program_triplebuffer != NULL && dc->debug.enable_tri_buf) {
				/*turn off triple buffer for full update*/
				dc->hwss.program_triplebuffer(
					dc, pipe_ctx, pipe_ctx->plane_state->triplebuffer_flips);
			}
			stream_status =
				stream_get_status(context, pipe_ctx->stream);

			if (dc->hwss.apply_ctx_for_surface)
				dc->hwss.apply_ctx_for_surface(
					dc, pipe_ctx->stream, stream_status->plane_count, context);
		}
	}
	if (dc->hwss.program_front_end_for_ctx && update_type != UPDATE_TYPE_FAST) {
		dc->hwss.program_front_end_for_ctx(dc, context);
		if (dc->debug.validate_dml_output) {
			for (i = 0; i < dc->res_pool->pipe_count; i++) {
				struct pipe_ctx *cur_pipe = &context->res_ctx.pipe_ctx[i];
				if (cur_pipe->stream == NULL)
					continue;

				cur_pipe->plane_res.hubp->funcs->validate_dml_output(
						cur_pipe->plane_res.hubp, dc->ctx,
						&context->res_ctx.pipe_ctx[i].rq_regs,
						&context->res_ctx.pipe_ctx[i].dlg_regs,
						&context->res_ctx.pipe_ctx[i].ttu_regs);
			}
		}
	}

	// Update Type FAST, Surface updates
	if (update_type == UPDATE_TYPE_FAST) {
		if (dc->hwss.set_flip_control_gsl)
			for (i = 0; i < surface_count; i++) {
				struct dc_plane_state *plane_state = srf_updates[i].surface;

				for (j = 0; j < dc->res_pool->pipe_count; j++) {
					struct pipe_ctx *pipe_ctx = &context->res_ctx.pipe_ctx[j];

					if (!should_update_pipe_for_stream(context, pipe_ctx, stream))
						continue;

					if (!should_update_pipe_for_plane(context, pipe_ctx, plane_state))
						continue;

					// GSL has to be used for flip immediate
					dc->hwss.set_flip_control_gsl(pipe_ctx,
							pipe_ctx->plane_state->flip_immediate);
				}
			}

		/* Perform requested Updates */
		for (i = 0; i < surface_count; i++) {
			struct dc_plane_state *plane_state = srf_updates[i].surface;

			for (j = 0; j < dc->res_pool->pipe_count; j++) {
				struct pipe_ctx *pipe_ctx = &context->res_ctx.pipe_ctx[j];

				if (!should_update_pipe_for_stream(context, pipe_ctx, stream))
					continue;

				if (!should_update_pipe_for_plane(context, pipe_ctx, plane_state))
					continue;

				/*program triple buffer after lock based on flip type*/
				if (dc->hwss.program_triplebuffer != NULL && dc->debug.enable_tri_buf) {
					/*only enable triplebuffer for  fast_update*/
					dc->hwss.program_triplebuffer(
						dc, pipe_ctx, pipe_ctx->plane_state->triplebuffer_flips);
				}
				if (pipe_ctx->plane_state->update_flags.bits.addr_update)
					dc->hwss.update_plane_addr(dc, pipe_ctx);
			}
		}
	}

	if (should_lock_all_pipes && dc->hwss.interdependent_update_lock) {
		dc->hwss.interdependent_update_lock(dc, context, false);
	} else {
		dc->hwss.pipe_control_lock(dc, top_pipe_to_program, false);
	}

	if ((update_type != UPDATE_TYPE_FAST) && stream->update_flags.bits.dsc_changed)
		if (top_pipe_to_program->stream_res.tg->funcs->lock_doublebuffer_enable) {
			top_pipe_to_program->stream_res.tg->funcs->wait_for_state(
				top_pipe_to_program->stream_res.tg,
				CRTC_STATE_VACTIVE);
			top_pipe_to_program->stream_res.tg->funcs->wait_for_state(
				top_pipe_to_program->stream_res.tg,
				CRTC_STATE_VBLANK);
			top_pipe_to_program->stream_res.tg->funcs->wait_for_state(
				top_pipe_to_program->stream_res.tg,
				CRTC_STATE_VACTIVE);

			if (should_use_dmub_lock(stream->link)) {
				union dmub_hw_lock_flags hw_locks = { 0 };
				struct dmub_hw_lock_inst_flags inst_flags = { 0 };

				hw_locks.bits.lock_dig = 1;
				inst_flags.dig_inst = top_pipe_to_program->stream_res.tg->inst;

				dmub_hw_lock_mgr_cmd(dc->ctx->dmub_srv,
							false,
							&hw_locks,
							&inst_flags);
			} else
				top_pipe_to_program->stream_res.tg->funcs->lock_doublebuffer_disable(
					top_pipe_to_program->stream_res.tg);
		}

	if (subvp_curr_use) {
		/* If enabling subvp or transitioning from subvp->subvp, enable the
		 * phantom streams before we program front end for the phantom pipes.
		 */
		if (update_type != UPDATE_TYPE_FAST) {
			if (dc->hwss.enable_phantom_streams)
				dc->hwss.enable_phantom_streams(dc, context);
		}
	}

	if (update_type != UPDATE_TYPE_FAST)
		dc->hwss.post_unlock_program_front_end(dc, context);

	if (subvp_prev_use && !subvp_curr_use) {
		/* If disabling subvp, disable phantom streams after front end
		 * programming has completed (we turn on phantom OTG in order
		 * to complete the plane disable for phantom pipes).
		 */

		if (dc->hwss.disable_phantom_streams)
			dc->hwss.disable_phantom_streams(dc, context);
	}

	if (update_type != UPDATE_TYPE_FAST)
		if (dc->hwss.commit_subvp_config)
			dc->hwss.commit_subvp_config(dc, context);
	/* Since phantom pipe programming is moved to post_unlock_program_front_end,
	 * move the SubVP lock to after the phantom pipes have been setup
	 */
	if (should_lock_all_pipes && dc->hwss.interdependent_update_lock) {
		if (dc->hwss.subvp_pipe_control_lock)
			dc->hwss.subvp_pipe_control_lock(dc, context, false, should_lock_all_pipes, NULL, subvp_prev_use);
	} else {
		if (dc->hwss.subvp_pipe_control_lock)
			dc->hwss.subvp_pipe_control_lock(dc, context, false, should_lock_all_pipes, top_pipe_to_program, subvp_prev_use);
	}

	// Fire manual trigger only when bottom plane is flipped
	for (j = 0; j < dc->res_pool->pipe_count; j++) {
		struct pipe_ctx *pipe_ctx = &context->res_ctx.pipe_ctx[j];

		if (!pipe_ctx->plane_state)
			continue;

		if (pipe_ctx->bottom_pipe || pipe_ctx->next_odm_pipe ||
				!pipe_ctx->stream || !should_update_pipe_for_stream(context, pipe_ctx, stream) ||
				!pipe_ctx->plane_state->update_flags.bits.addr_update ||
				pipe_ctx->plane_state->skip_manual_trigger)
			continue;

		if (pipe_ctx->stream_res.tg->funcs->program_manual_trigger)
			pipe_ctx->stream_res.tg->funcs->program_manual_trigger(pipe_ctx->stream_res.tg);
	}

	current_stream_mask = get_stream_mask(dc, context);
	if (current_stream_mask != context->stream_mask) {
		context->stream_mask = current_stream_mask;
		dc_dmub_srv_notify_stream_mask(dc->ctx->dmub_srv, current_stream_mask);
	}
}

/**
 * could_mpcc_tree_change_for_active_pipes - Check if an OPP associated with MPCC might change
 *
 * @dc: Used to get the current state status
 * @stream: Target stream, which we want to remove the attached planes
 * @srf_updates: Array of surface updates
 * @surface_count: Number of surface update
 * @is_plane_addition: [in] Fill out with true if it is a plane addition case
 *
 * DCN32x and newer support a feature named Dynamic ODM which can conflict with
 * the MPO if used simultaneously in some specific configurations (e.g.,
 * 4k@144). This function checks if the incoming context requires applying a
 * transition state with unnecessary pipe splitting and ODM disabled to
 * circumvent our hardware limitations to prevent this edge case. If the OPP
 * associated with an MPCC might change due to plane additions, this function
 * returns true.
 *
 * Return:
 * Return true if OPP and MPCC might change, otherwise, return false.
 */
static bool could_mpcc_tree_change_for_active_pipes(struct dc *dc,
		struct dc_stream_state *stream,
		struct dc_surface_update *srf_updates,
		int surface_count,
		bool *is_plane_addition)
{

	struct dc_stream_status *cur_stream_status = stream_get_status(dc->current_state, stream);
	bool force_minimal_pipe_splitting = false;
	bool subvp_active = false;
	uint32_t i;

	*is_plane_addition = false;

	if (cur_stream_status &&
			dc->current_state->stream_count > 0 &&
			dc->debug.pipe_split_policy != MPC_SPLIT_AVOID) {
		/* determine if minimal transition is required due to MPC*/
		if (surface_count > 0) {
			if (cur_stream_status->plane_count > surface_count) {
				force_minimal_pipe_splitting = true;
			} else if (cur_stream_status->plane_count < surface_count) {
				force_minimal_pipe_splitting = true;
				*is_plane_addition = true;
			}
		}
	}

	if (cur_stream_status &&
			dc->current_state->stream_count == 1 &&
			dc->debug.enable_single_display_2to1_odm_policy) {
		/* determine if minimal transition is required due to dynamic ODM*/
		if (surface_count > 0) {
			if (cur_stream_status->plane_count > 2 && cur_stream_status->plane_count > surface_count) {
				force_minimal_pipe_splitting = true;
			} else if (surface_count > 2 && cur_stream_status->plane_count < surface_count) {
				force_minimal_pipe_splitting = true;
				*is_plane_addition = true;
			}
		}
	}

	for (i = 0; i < dc->res_pool->pipe_count; i++) {
		struct pipe_ctx *pipe = &dc->current_state->res_ctx.pipe_ctx[i];

		if (dc_state_get_pipe_subvp_type(dc->current_state, pipe) != SUBVP_NONE) {
			subvp_active = true;
			break;
		}
	}

	/* For SubVP when adding or removing planes we need to add a minimal transition
	 * (even when disabling all planes). Whenever disabling a phantom pipe, we
	 * must use the minimal transition path to disable the pipe correctly.
	 *
	 * We want to use the minimal transition whenever subvp is active, not only if
	 * a plane is being added / removed from a subvp stream (MPO plane can be added
	 * to a DRR pipe of SubVP + DRR config, in which case we still want to run through
	 * a min transition to disable subvp.
	 */
	if (cur_stream_status && subvp_active) {
		/* determine if minimal transition is required due to SubVP*/
		if (cur_stream_status->plane_count > surface_count) {
			force_minimal_pipe_splitting = true;
		} else if (cur_stream_status->plane_count < surface_count) {
			force_minimal_pipe_splitting = true;
			*is_plane_addition = true;
		}
	}

	return force_minimal_pipe_splitting;
}

struct pipe_split_policy_backup {
	bool dynamic_odm_policy;
	bool subvp_policy;
	enum pipe_split_policy mpc_policy;
	char force_odm[MAX_PIPES];
};

static void backup_and_set_minimal_pipe_split_policy(struct dc *dc,
		struct dc_state *context,
		struct pipe_split_policy_backup *policy)
{
	int i;

	if (!dc->config.is_vmin_only_asic) {
		policy->mpc_policy = dc->debug.pipe_split_policy;
		dc->debug.pipe_split_policy = MPC_SPLIT_AVOID;
	}
	policy->dynamic_odm_policy = dc->debug.enable_single_display_2to1_odm_policy;
	dc->debug.enable_single_display_2to1_odm_policy = false;
	policy->subvp_policy = dc->debug.force_disable_subvp;
	dc->debug.force_disable_subvp = true;
	for (i = 0; i < context->stream_count; i++) {
		policy->force_odm[i] = context->streams[i]->debug.force_odm_combine_segments;
		context->streams[i]->debug.force_odm_combine_segments = 0;
	}
}

static void restore_minimal_pipe_split_policy(struct dc *dc,
		struct dc_state *context,
		struct pipe_split_policy_backup *policy)
{
	uint8_t i;

	if (!dc->config.is_vmin_only_asic)
		dc->debug.pipe_split_policy = policy->mpc_policy;
	dc->debug.enable_single_display_2to1_odm_policy =
			policy->dynamic_odm_policy;
	dc->debug.force_disable_subvp = policy->subvp_policy;
	for (i = 0; i < context->stream_count; i++)
		context->streams[i]->debug.force_odm_combine_segments = policy->force_odm[i];
}

static void release_minimal_transition_state(struct dc *dc,
		struct dc_state *minimal_transition_context,
		struct dc_state *base_context,
		struct pipe_split_policy_backup *policy)
{
	restore_minimal_pipe_split_policy(dc, base_context, policy);
	dc_state_release(minimal_transition_context);
}

static void force_vsync_flip_in_minimal_transition_context(struct dc_state *context)
{
	uint8_t i;
	int j;
	struct dc_stream_status *stream_status;

	for (i = 0; i < context->stream_count; i++) {
		stream_status = &context->stream_status[i];

		for (j = 0; j < stream_status->plane_count; j++)
			stream_status->plane_states[j]->flip_immediate = false;
	}
}

static struct dc_state *create_minimal_transition_state(struct dc *dc,
		struct dc_state *base_context, struct pipe_split_policy_backup *policy)
{
	struct dc_state *minimal_transition_context = NULL;

	minimal_transition_context = dc_state_create_copy(base_context);
	if (!minimal_transition_context)
		return NULL;

	backup_and_set_minimal_pipe_split_policy(dc, base_context, policy);
	/* commit minimal state */
	if (dc->res_pool->funcs->validate_bandwidth(dc, minimal_transition_context, false)) {
		/* prevent underflow and corruption when reconfiguring pipes */
		force_vsync_flip_in_minimal_transition_context(minimal_transition_context);
	} else {
		/*
		 * This should never happen, minimal transition state should
		 * always be validated first before adding pipe split features.
		 */
		release_minimal_transition_state(dc, minimal_transition_context, base_context, policy);
		BREAK_TO_DEBUGGER();
		minimal_transition_context = NULL;
	}
	return minimal_transition_context;
}

static bool is_pipe_topology_transition_seamless_with_intermediate_step(
		struct dc *dc,
		struct dc_state *initial_state,
		struct dc_state *intermediate_state,
		struct dc_state *final_state)
{
	return dc->hwss.is_pipe_topology_transition_seamless(dc, initial_state,
			intermediate_state) &&
			dc->hwss.is_pipe_topology_transition_seamless(dc,
					intermediate_state, final_state);
}

static void swap_and_release_current_context(struct dc *dc,
		struct dc_state *new_context, struct dc_stream_state *stream)
{

	int i;
	struct dc_state *old = dc->current_state;
	struct pipe_ctx *pipe_ctx;

	/* Since memory free requires elevated IRQ, an interrupt
	 * request is generated by mem free. If this happens
	 * between freeing and reassigning the context, our vsync
	 * interrupt will call into dc and cause a memory
	 * corruption. Hence, we first reassign the context,
	 * then free the old context.
	 */
	dc->current_state = new_context;
	dc_state_release(old);

	// clear any forced full updates
	for (i = 0; i < dc->res_pool->pipe_count; i++) {
		pipe_ctx = &new_context->res_ctx.pipe_ctx[i];

		if (pipe_ctx->plane_state && pipe_ctx->stream == stream)
			pipe_ctx->plane_state->force_full_update = false;
	}
}

static int initialize_empty_surface_updates(
		struct dc_stream_state *stream,
		struct dc_surface_update *srf_updates)
{
	struct dc_stream_status *status = dc_stream_get_status(stream);
	int i;

	if (!status)
		return 0;

	for (i = 0; i < status->plane_count; i++)
		srf_updates[i].surface = status->plane_states[i];

	return status->plane_count;
}

static bool commit_minimal_transition_based_on_new_context(struct dc *dc,
		struct dc_state *new_context,
		struct dc_stream_state *stream,
		struct dc_surface_update *srf_updates,
		int surface_count)
{
	bool success = false;
	struct pipe_split_policy_backup policy;
	struct dc_state *intermediate_context =
			create_minimal_transition_state(dc, new_context,
					&policy);

	if (intermediate_context) {
		if (is_pipe_topology_transition_seamless_with_intermediate_step(
				dc,
				dc->current_state,
				intermediate_context,
				new_context)) {
			DC_LOG_DC("commit minimal transition state: base = new state\n");
			commit_planes_for_stream(dc, srf_updates,
					surface_count, stream, NULL,
					UPDATE_TYPE_FULL, intermediate_context);
			swap_and_release_current_context(
					dc, intermediate_context, stream);
			dc_state_retain(dc->current_state);
			success = true;
		}
		release_minimal_transition_state(
				dc, intermediate_context, new_context, &policy);
	}
	return success;
}

static bool commit_minimal_transition_based_on_current_context(struct dc *dc,
		struct dc_state *new_context, struct dc_stream_state *stream)
{
	bool success = false;
	struct pipe_split_policy_backup policy;
	struct dc_state *intermediate_context;
	struct dc_state *old_current_state = dc->current_state;
	struct dc_surface_update srf_updates[MAX_SURFACE_NUM] = {0};
	int surface_count;

	/*
	 * Both current and new contexts share the same stream and plane state
	 * pointers. When new context is validated, stream and planes get
	 * populated with new updates such as new plane addresses. This makes
	 * the current context no longer valid because stream and planes are
	 * modified from the original. We backup current stream and plane states
	 * into scratch space whenever we are populating new context. So we can
	 * restore the original values back by calling the restore function now.
	 * This restores back the original stream and plane states associated
	 * with the current state.
	 */
	restore_planes_and_stream_state(&dc->scratch.current_state, stream);
	dc_state_retain(old_current_state);
	intermediate_context = create_minimal_transition_state(dc,
			old_current_state, &policy);

	if (intermediate_context) {
		if (is_pipe_topology_transition_seamless_with_intermediate_step(
				dc,
				dc->current_state,
				intermediate_context,
				new_context)) {
			DC_LOG_DC("commit minimal transition state: base = current state\n");
			surface_count = initialize_empty_surface_updates(
					stream, srf_updates);
			commit_planes_for_stream(dc, srf_updates,
					surface_count, stream, NULL,
					UPDATE_TYPE_FULL, intermediate_context);
			swap_and_release_current_context(
					dc, intermediate_context, stream);
			dc_state_retain(dc->current_state);
			success = true;
		}
		release_minimal_transition_state(dc, intermediate_context,
				old_current_state, &policy);
	}
	dc_state_release(old_current_state);
	/*
	 * Restore stream and plane states back to the values associated with
	 * new context.
	 */
	restore_planes_and_stream_state(&dc->scratch.new_state, stream);
	return success;
}

/**
 * commit_minimal_transition_state_in_dc_update - Commit a minimal state based
 * on current or new context
 *
 * @dc: DC structure, used to get the current state
 * @new_context: New context
 * @stream: Stream getting the update for the flip
 * @srf_updates: Surface updates
 * @surface_count: Number of surfaces
 *
 * The function takes in current state and new state and determine a minimal
 * transition state as the intermediate step which could make the transition
 * between current and new states seamless. If found, it will commit the minimal
 * transition state and update current state to this minimal transition state
 * and return true, if not, it will return false.
 *
 * Return:
 * Return True if the minimal transition succeeded, false otherwise
 */
static bool commit_minimal_transition_state_in_dc_update(struct dc *dc,
		struct dc_state *new_context,
		struct dc_stream_state *stream,
		struct dc_surface_update *srf_updates,
		int surface_count)
{
	bool success = commit_minimal_transition_based_on_new_context(
				dc, new_context, stream, srf_updates,
				surface_count);
	if (!success)
		success = commit_minimal_transition_based_on_current_context(dc,
				new_context, stream);
	if (!success)
		DC_LOG_ERROR("Fail to commit a seamless minimal transition state between current and new states.\nThis pipe topology update is non-seamless!\n");
	return success;
}

/**
 * commit_minimal_transition_state - Create a transition pipe split state
 *
 * @dc: Used to get the current state status
 * @transition_base_context: New transition state
 *
 * In some specific configurations, such as pipe split on multi-display with
 * MPO and/or Dynamic ODM, removing a plane may cause unsupported pipe
 * programming when moving to new planes. To mitigate those types of problems,
 * this function adds a transition state that minimizes pipe usage before
 * programming the new configuration. When adding a new plane, the current
 * state requires the least pipes, so it is applied without splitting. When
 * removing a plane, the new state requires the least pipes, so it is applied
 * without splitting.
 *
 * Return:
 * Return false if something is wrong in the transition state.
 */
static bool commit_minimal_transition_state(struct dc *dc,
		struct dc_state *transition_base_context)
{
	struct dc_state *transition_context;
	struct pipe_split_policy_backup policy;
	enum dc_status ret = DC_ERROR_UNEXPECTED;
	unsigned int i, j;
	unsigned int pipe_in_use = 0;
	bool subvp_in_use = false;
	bool odm_in_use = false;

	/* check current pipes in use*/
	for (i = 0; i < dc->res_pool->pipe_count; i++) {
		struct pipe_ctx *pipe = &transition_base_context->res_ctx.pipe_ctx[i];

		if (pipe->plane_state)
			pipe_in_use++;
	}

	/* If SubVP is enabled and we are adding or removing planes from any main subvp
	 * pipe, we must use the minimal transition.
	 */
	for (i = 0; i < dc->res_pool->pipe_count; i++) {
		struct pipe_ctx *pipe = &dc->current_state->res_ctx.pipe_ctx[i];

		if (pipe->stream && dc_state_get_pipe_subvp_type(dc->current_state, pipe) == SUBVP_PHANTOM) {
			subvp_in_use = true;
			break;
		}
	}

	/* If ODM is enabled and we are adding or removing planes from any ODM
	 * pipe, we must use the minimal transition.
	 */
	for (i = 0; i < dc->res_pool->pipe_count; i++) {
		struct pipe_ctx *pipe = &transition_base_context->res_ctx.pipe_ctx[i];

		if (resource_is_pipe_type(pipe, OTG_MASTER)) {
			odm_in_use = resource_get_odm_slice_count(pipe) > 1;
			break;
		}
	}

	/* When the OS add a new surface if we have been used all of pipes with odm combine
	 * and mpc split feature, it need use commit_minimal_transition_state to transition safely.
	 * After OS exit MPO, it will back to use odm and mpc split with all of pipes, we need
	 * call it again. Otherwise return true to skip.
	 *
	 * Reduce the scenarios to use dc_commit_state_no_check in the stage of flip. Especially
	 * enter/exit MPO when DCN still have enough resources.
	 */
	if (pipe_in_use != dc->res_pool->pipe_count && !subvp_in_use && !odm_in_use)
		return true;

	DC_LOG_DC("%s base = %s state, reason = %s\n", __func__,
			dc->current_state == transition_base_context ? "current" : "new",
			subvp_in_use ? "Subvp In Use" :
			odm_in_use ? "ODM in Use" :
			dc->debug.pipe_split_policy != MPC_SPLIT_AVOID ? "MPC in Use" :
			"Unknown");

	dc_state_retain(transition_base_context);
	transition_context = create_minimal_transition_state(dc,
			transition_base_context, &policy);
	if (transition_context) {
		ret = dc_commit_state_no_check(dc, transition_context);
		release_minimal_transition_state(dc, transition_context, transition_base_context, &policy);
	}
	dc_state_release(transition_base_context);

	if (ret != DC_OK) {
		/* this should never happen */
		BREAK_TO_DEBUGGER();
		return false;
	}

	/* force full surface update */
	for (i = 0; i < dc->current_state->stream_count; i++) {
		for (j = 0; j < dc->current_state->stream_status[i].plane_count; j++) {
			dc->current_state->stream_status[i].plane_states[j]->update_flags.raw = 0xFFFFFFFF;
		}
	}

	return true;
}

static void populate_fast_updates(struct dc_fast_update *fast_update,
		struct dc_surface_update *srf_updates,
		int surface_count,
		struct dc_stream_update *stream_update)
{
	int i = 0;

	if (stream_update) {
		fast_update[0].out_transfer_func = stream_update->out_transfer_func;
		fast_update[0].output_csc_transform = stream_update->output_csc_transform;
	}

	for (i = 0; i < surface_count; i++) {
		fast_update[i].flip_addr = srf_updates[i].flip_addr;
		fast_update[i].gamma = srf_updates[i].gamma;
		fast_update[i].gamut_remap_matrix = srf_updates[i].gamut_remap_matrix;
		fast_update[i].input_csc_color_matrix = srf_updates[i].input_csc_color_matrix;
		fast_update[i].coeff_reduction_factor = srf_updates[i].coeff_reduction_factor;
	}
}

static bool fast_updates_exist(struct dc_fast_update *fast_update, int surface_count)
{
	int i;

	if (fast_update[0].out_transfer_func ||
		fast_update[0].output_csc_transform)
		return true;

	for (i = 0; i < surface_count; i++) {
		if (fast_update[i].flip_addr ||
				fast_update[i].gamma ||
				fast_update[i].gamut_remap_matrix ||
				fast_update[i].input_csc_color_matrix ||
				fast_update[i].coeff_reduction_factor)
			return true;
	}

	return false;
}

static bool full_update_required(struct dc *dc,
		struct dc_surface_update *srf_updates,
		int surface_count,
		struct dc_stream_update *stream_update,
		struct dc_stream_state *stream)
{

	int i;
	struct dc_stream_status *stream_status;
	const struct dc_state *context = dc->current_state;

	for (i = 0; i < surface_count; i++) {
		if (srf_updates &&
				(srf_updates[i].plane_info ||
				srf_updates[i].scaling_info ||
				(srf_updates[i].hdr_mult.value &&
				srf_updates[i].hdr_mult.value != srf_updates->surface->hdr_mult.value) ||
				srf_updates[i].in_transfer_func ||
				srf_updates[i].func_shaper ||
				srf_updates[i].lut3d_func ||
				srf_updates[i].surface->force_full_update ||
				(srf_updates[i].flip_addr &&
				srf_updates[i].flip_addr->address.tmz_surface != srf_updates[i].surface->address.tmz_surface) ||
				!is_surface_in_context(context, srf_updates[i].surface)))
			return true;
	}

	if (stream_update &&
			(((stream_update->src.height != 0 && stream_update->src.width != 0) ||
			(stream_update->dst.height != 0 && stream_update->dst.width != 0) ||
			stream_update->integer_scaling_update) ||
			stream_update->hdr_static_metadata ||
			stream_update->abm_level ||
			stream_update->periodic_interrupt ||
			stream_update->vrr_infopacket ||
			stream_update->vsc_infopacket ||
			stream_update->vsp_infopacket ||
			stream_update->hfvsif_infopacket ||
			stream_update->vtem_infopacket ||
			stream_update->adaptive_sync_infopacket ||
			stream_update->dpms_off ||
			stream_update->allow_freesync ||
			stream_update->vrr_active_variable ||
			stream_update->vrr_active_fixed ||
			stream_update->gamut_remap ||
			stream_update->output_color_space ||
			stream_update->dither_option ||
			stream_update->wb_update ||
			stream_update->dsc_config ||
			stream_update->mst_bw_update ||
			stream_update->func_shaper ||
			stream_update->lut3d_func ||
			stream_update->pending_test_pattern ||
			stream_update->crtc_timing_adjust))
		return true;

	if (stream) {
		stream_status = dc_stream_get_status(stream);
		if (stream_status == NULL || stream_status->plane_count != surface_count)
			return true;
	}
	if (dc->idle_optimizations_allowed)
		return true;

	return false;
}

static bool fast_update_only(struct dc *dc,
		struct dc_fast_update *fast_update,
		struct dc_surface_update *srf_updates,
		int surface_count,
		struct dc_stream_update *stream_update,
		struct dc_stream_state *stream)
{
	return fast_updates_exist(fast_update, surface_count)
			&& !full_update_required(dc, srf_updates, surface_count, stream_update, stream);
}

static bool update_planes_and_stream_v1(struct dc *dc,
		struct dc_surface_update *srf_updates, int surface_count,
		struct dc_stream_state *stream,
		struct dc_stream_update *stream_update,
		struct dc_state *state)
{
	const struct dc_stream_status *stream_status;
	enum surface_update_type update_type;
	struct dc_state *context;
	struct dc_context *dc_ctx = dc->ctx;
	int i, j;
	struct dc_fast_update fast_update[MAX_SURFACES] = {0};

	dc_exit_ips_for_hw_access(dc);

	populate_fast_updates(fast_update, srf_updates, surface_count, stream_update);
	stream_status = dc_stream_get_status(stream);
	context = dc->current_state;

	update_type = dc_check_update_surfaces_for_stream(
				dc, srf_updates, surface_count, stream_update, stream_status);

	if (update_type >= UPDATE_TYPE_FULL) {

		/* initialize scratch memory for building context */
		context = dc_state_create_copy(state);
		if (context == NULL) {
			DC_ERROR("Failed to allocate new validate context!\n");
			return false;
		}

		for (i = 0; i < dc->res_pool->pipe_count; i++) {
			struct pipe_ctx *new_pipe = &context->res_ctx.pipe_ctx[i];
			struct pipe_ctx *old_pipe = &dc->current_state->res_ctx.pipe_ctx[i];

			if (new_pipe->plane_state && new_pipe->plane_state != old_pipe->plane_state)
				new_pipe->plane_state->force_full_update = true;
		}
	} else if (update_type == UPDATE_TYPE_FAST) {
		/*
		 * Previous frame finished and HW is ready for optimization.
		 */
		dc_post_update_surfaces_to_stream(dc);
	}

	for (i = 0; i < surface_count; i++) {
		struct dc_plane_state *surface = srf_updates[i].surface;

		copy_surface_update_to_plane(surface, &srf_updates[i]);

		if (update_type >= UPDATE_TYPE_MED) {
			for (j = 0; j < dc->res_pool->pipe_count; j++) {
				struct pipe_ctx *pipe_ctx =
					&context->res_ctx.pipe_ctx[j];

				if (pipe_ctx->plane_state != surface)
					continue;

				resource_build_scaling_params(pipe_ctx);
			}
		}
	}

	copy_stream_update_to_stream(dc, context, stream, stream_update);

	if (update_type >= UPDATE_TYPE_FULL) {
		if (!dc->res_pool->funcs->validate_bandwidth(dc, context, false)) {
			DC_ERROR("Mode validation failed for stream update!\n");
			dc_state_release(context);
			return false;
		}
	}

	TRACE_DC_PIPE_STATE(pipe_ctx, i, MAX_PIPES);

	if (fast_update_only(dc, fast_update, srf_updates, surface_count, stream_update, stream) &&
			!dc->debug.enable_legacy_fast_update) {
		commit_planes_for_stream_fast(dc,
				srf_updates,
				surface_count,
				stream,
				stream_update,
				update_type,
				context);
	} else {
		commit_planes_for_stream(
				dc,
				srf_updates,
				surface_count,
				stream,
				stream_update,
				update_type,
				context);
	}
	/*update current_State*/
	if (dc->current_state != context) {

		struct dc_state *old = dc->current_state;

		dc->current_state = context;
		dc_state_release(old);

		for (i = 0; i < dc->res_pool->pipe_count; i++) {
			struct pipe_ctx *pipe_ctx = &context->res_ctx.pipe_ctx[i];

			if (pipe_ctx->plane_state && pipe_ctx->stream == stream)
				pipe_ctx->plane_state->force_full_update = false;
		}
	}

	/* Legacy optimization path for DCE. */
	if (update_type >= UPDATE_TYPE_FULL && dc_ctx->dce_version < DCE_VERSION_MAX) {
		dc_post_update_surfaces_to_stream(dc);
		TRACE_DCE_CLOCK_STATE(&context->bw_ctx.bw.dce);
	}
	return true;
}

static bool update_planes_and_stream_v2(struct dc *dc,
		struct dc_surface_update *srf_updates, int surface_count,
		struct dc_stream_state *stream,
		struct dc_stream_update *stream_update)
{
	struct dc_state *context;
	enum surface_update_type update_type;
	struct dc_fast_update fast_update[MAX_SURFACES] = {0};

	/* In cases where MPO and split or ODM are used transitions can
	 * cause underflow. Apply stream configuration with minimal pipe
	 * split first to avoid unsupported transitions for active pipes.
	 */
	bool force_minimal_pipe_splitting = 0;
	bool is_plane_addition = 0;
	bool is_fast_update_only;

	populate_fast_updates(fast_update, srf_updates, surface_count, stream_update);
	is_fast_update_only = fast_update_only(dc, fast_update, srf_updates,
			surface_count, stream_update, stream);
	force_minimal_pipe_splitting = could_mpcc_tree_change_for_active_pipes(
			dc,
			stream,
			srf_updates,
			surface_count,
			&is_plane_addition);

	/* on plane addition, minimal state is the current one */
	if (force_minimal_pipe_splitting && is_plane_addition &&
		!commit_minimal_transition_state(dc, dc->current_state))
		return false;

	if (!update_planes_and_stream_state(
			dc,
			srf_updates,
			surface_count,
			stream,
			stream_update,
			&update_type,
			&context))
		return false;

	/* on plane removal, minimal state is the new one */
	if (force_minimal_pipe_splitting && !is_plane_addition) {
		if (!commit_minimal_transition_state(dc, context)) {
			dc_state_release(context);
			return false;
		}
		update_type = UPDATE_TYPE_FULL;
	}

	if (dc->hwss.is_pipe_topology_transition_seamless &&
			!dc->hwss.is_pipe_topology_transition_seamless(
					dc, dc->current_state, context))
		commit_minimal_transition_state_in_dc_update(dc, context, stream,
				srf_updates, surface_count);

	if (is_fast_update_only && !dc->debug.enable_legacy_fast_update) {
		commit_planes_for_stream_fast(dc,
				srf_updates,
				surface_count,
				stream,
				stream_update,
				update_type,
				context);
	} else {
		if (!stream_update &&
				dc->hwss.is_pipe_topology_transition_seamless &&
				!dc->hwss.is_pipe_topology_transition_seamless(
						dc, dc->current_state, context)) {
			DC_LOG_ERROR("performing non-seamless pipe topology transition with surface only update!\n");
			BREAK_TO_DEBUGGER();
		}
		commit_planes_for_stream(
				dc,
				srf_updates,
				surface_count,
				stream,
				stream_update,
				update_type,
				context);
	}
	if (dc->current_state != context)
		swap_and_release_current_context(dc, context, stream);
	return true;
}

static void commit_planes_and_stream_update_on_current_context(struct dc *dc,
		struct dc_surface_update *srf_updates, int surface_count,
		struct dc_stream_state *stream,
		struct dc_stream_update *stream_update,
		enum surface_update_type update_type)
{
	struct dc_fast_update fast_update[MAX_SURFACES] = {0};

	ASSERT(update_type < UPDATE_TYPE_FULL);
	populate_fast_updates(fast_update, srf_updates, surface_count,
			stream_update);
	if (fast_update_only(dc, fast_update, srf_updates, surface_count,
			stream_update, stream) &&
			!dc->debug.enable_legacy_fast_update)
		commit_planes_for_stream_fast(dc,
				srf_updates,
				surface_count,
				stream,
				stream_update,
				update_type,
				dc->current_state);
	else
		commit_planes_for_stream(
				dc,
				srf_updates,
				surface_count,
				stream,
				stream_update,
				update_type,
				dc->current_state);
}

static void commit_planes_and_stream_update_with_new_context(struct dc *dc,
		struct dc_surface_update *srf_updates, int surface_count,
		struct dc_stream_state *stream,
		struct dc_stream_update *stream_update,
		enum surface_update_type update_type,
		struct dc_state *new_context)
{
	ASSERT(update_type >= UPDATE_TYPE_FULL);
	if (!dc->hwss.is_pipe_topology_transition_seamless(dc,
			dc->current_state, new_context))
		/*
		 * It is required by the feature design that all pipe topologies
		 * using extra free pipes for power saving purposes such as
		 * dynamic ODM or SubVp shall only be enabled when it can be
		 * transitioned seamlessly to AND from its minimal transition
		 * state. A minimal transition state is defined as the same dc
		 * state but with all power saving features disabled. So it uses
		 * the minimum pipe topology. When we can't seamlessly
		 * transition from state A to state B, we will insert the
		 * minimal transition state A' or B' in between so seamless
		 * transition between A and B can be made possible.
		 */
		commit_minimal_transition_state_in_dc_update(dc, new_context,
				stream, srf_updates, surface_count);

	commit_planes_for_stream(
			dc,
			srf_updates,
			surface_count,
			stream,
			stream_update,
			update_type,
			new_context);
}

static bool update_planes_and_stream_v3(struct dc *dc,
		struct dc_surface_update *srf_updates, int surface_count,
		struct dc_stream_state *stream,
		struct dc_stream_update *stream_update)
{
	struct dc_state *new_context;
	enum surface_update_type update_type;

	/*
	 * When this function returns true and new_context is not equal to
	 * current state, the function allocates and validates a new dc state
	 * and assigns it to new_context. The function expects that the caller
	 * is responsible to free this memory when new_context is no longer
	 * used. We swap current with new context and free current instead. So
	 * new_context's memory will live until the next full update after it is
	 * replaced by a newer context. Refer to the use of
	 * swap_and_free_current_context below.
	 */
	if (!update_planes_and_stream_state(dc, srf_updates, surface_count,
				stream, stream_update, &update_type,
				&new_context))
		return false;

	if (new_context == dc->current_state) {
		commit_planes_and_stream_update_on_current_context(dc,
				srf_updates, surface_count, stream,
				stream_update, update_type);
	} else {
		commit_planes_and_stream_update_with_new_context(dc,
				srf_updates, surface_count, stream,
				stream_update, update_type, new_context);
		swap_and_release_current_context(dc, new_context, stream);
	}

	return true;
}

bool dc_update_planes_and_stream(struct dc *dc,
		struct dc_surface_update *srf_updates, int surface_count,
		struct dc_stream_state *stream,
		struct dc_stream_update *stream_update)
{
	dc_exit_ips_for_hw_access(dc);
	/*
	 * update planes and stream version 3 separates FULL and FAST updates
	 * to their own sequences. It aims to clean up frequent checks for
	 * update type resulting unnecessary branching in logic flow. It also
	 * adds a new commit minimal transition sequence, which detects the need
	 * for minimal transition based on the actual comparison of current and
	 * new states instead of "predicting" it based on per feature software
	 * policy.i.e could_mpcc_tree_change_for_active_pipes. The new commit
	 * minimal transition sequence is made universal to any power saving
	 * features that would use extra free pipes such as Dynamic ODM/MPC
	 * Combine, MPO or SubVp. Therefore there is no longer a need to
	 * specially handle compatibility problems with transitions among those
	 * features as they are now transparent to the new sequence.
	 */
	if (dc->ctx->dce_version > DCN_VERSION_3_51)
		return update_planes_and_stream_v3(dc, srf_updates,
				surface_count, stream, stream_update);
	return update_planes_and_stream_v2(dc, srf_updates,
			surface_count, stream, stream_update);
}

void dc_commit_updates_for_stream(struct dc *dc,
		struct dc_surface_update *srf_updates,
		int surface_count,
		struct dc_stream_state *stream,
		struct dc_stream_update *stream_update,
		struct dc_state *state)
{
	dc_exit_ips_for_hw_access(dc);
	/* TODO: Since change commit sequence can have a huge impact,
	 * we decided to only enable it for DCN3x. However, as soon as
	 * we get more confident about this change we'll need to enable
	 * the new sequence for all ASICs.
	 */
	if (dc->ctx->dce_version > DCN_VERSION_3_51) {
		update_planes_and_stream_v3(dc, srf_updates, surface_count,
				stream, stream_update);
		return;
	}
	if (dc->ctx->dce_version >= DCN_VERSION_3_2) {
		update_planes_and_stream_v2(dc, srf_updates, surface_count,
				stream, stream_update);
		return;
	}
	update_planes_and_stream_v1(dc, srf_updates, surface_count, stream,
			stream_update, state);
}

uint8_t dc_get_current_stream_count(struct dc *dc)
{
	return dc->current_state->stream_count;
}

struct dc_stream_state *dc_get_stream_at_index(struct dc *dc, uint8_t i)
{
	if (i < dc->current_state->stream_count)
		return dc->current_state->streams[i];
	return NULL;
}

enum dc_irq_source dc_interrupt_to_irq_source(
		struct dc *dc,
		uint32_t src_id,
		uint32_t ext_id)
{
	return dal_irq_service_to_irq_source(dc->res_pool->irqs, src_id, ext_id);
}

/*
 * dc_interrupt_set() - Enable/disable an AMD hw interrupt source
 */
bool dc_interrupt_set(struct dc *dc, enum dc_irq_source src, bool enable)
{

	if (dc == NULL)
		return false;

	return dal_irq_service_set(dc->res_pool->irqs, src, enable);
}

void dc_interrupt_ack(struct dc *dc, enum dc_irq_source src)
{
	dal_irq_service_ack(dc->res_pool->irqs, src);
}

void dc_power_down_on_boot(struct dc *dc)
{
	if (dc->ctx->dce_environment != DCE_ENV_VIRTUAL_HW &&
			dc->hwss.power_down_on_boot)
		dc->hwss.power_down_on_boot(dc);
}

void dc_set_power_state(
	struct dc *dc,
	enum dc_acpi_cm_power_state power_state)
{
	if (!dc->current_state)
		return;

	switch (power_state) {
	case DC_ACPI_CM_POWER_STATE_D0:
		dc_state_construct(dc, dc->current_state);

		dc_exit_ips_for_hw_access(dc);

		dc_z10_restore(dc);

		dc->hwss.init_hw(dc);

		if (dc->hwss.init_sys_ctx != NULL &&
			dc->vm_pa_config.valid) {
			dc->hwss.init_sys_ctx(dc->hwseq, dc, &dc->vm_pa_config);
		}

		break;
	default:
		ASSERT(dc->current_state->stream_count == 0);

		dc_state_destruct(dc->current_state);

		break;
	}
}

void dc_resume(struct dc *dc)
{
	uint32_t i;

	for (i = 0; i < dc->link_count; i++)
		dc->link_srv->resume(dc->links[i]);
}

bool dc_is_dmcu_initialized(struct dc *dc)
{
	struct dmcu *dmcu = dc->res_pool->dmcu;

	if (dmcu)
		return dmcu->funcs->is_dmcu_initialized(dmcu);
	return false;
}

void get_clock_requirements_for_state(struct dc_state *state, struct AsicStateEx *info)
{
	info->displayClock				= (unsigned int)state->bw_ctx.bw.dcn.clk.dispclk_khz;
	info->engineClock				= (unsigned int)state->bw_ctx.bw.dcn.clk.dcfclk_khz;
	info->memoryClock				= (unsigned int)state->bw_ctx.bw.dcn.clk.dramclk_khz;
	info->maxSupportedDppClock		= (unsigned int)state->bw_ctx.bw.dcn.clk.max_supported_dppclk_khz;
	info->dppClock					= (unsigned int)state->bw_ctx.bw.dcn.clk.dppclk_khz;
	info->socClock					= (unsigned int)state->bw_ctx.bw.dcn.clk.socclk_khz;
	info->dcfClockDeepSleep			= (unsigned int)state->bw_ctx.bw.dcn.clk.dcfclk_deep_sleep_khz;
	info->fClock					= (unsigned int)state->bw_ctx.bw.dcn.clk.fclk_khz;
	info->phyClock					= (unsigned int)state->bw_ctx.bw.dcn.clk.phyclk_khz;
}
enum dc_status dc_set_clock(struct dc *dc, enum dc_clock_type clock_type, uint32_t clk_khz, uint32_t stepping)
{
	if (dc->hwss.set_clock)
		return dc->hwss.set_clock(dc, clock_type, clk_khz, stepping);
	return DC_ERROR_UNEXPECTED;
}
void dc_get_clock(struct dc *dc, enum dc_clock_type clock_type, struct dc_clock_config *clock_cfg)
{
	if (dc->hwss.get_clock)
		dc->hwss.get_clock(dc, clock_type, clock_cfg);
}

/* enable/disable eDP PSR without specify stream for eDP */
bool dc_set_psr_allow_active(struct dc *dc, bool enable)
{
	int i;
	bool allow_active;

	for (i = 0; i < dc->current_state->stream_count ; i++) {
		struct dc_link *link;
		struct dc_stream_state *stream = dc->current_state->streams[i];

		link = stream->link;
		if (!link)
			continue;

		if (link->psr_settings.psr_feature_enabled) {
			if (enable && !link->psr_settings.psr_allow_active) {
				allow_active = true;
				if (!dc_link_set_psr_allow_active(link, &allow_active, false, false, NULL))
					return false;
			} else if (!enable && link->psr_settings.psr_allow_active) {
				allow_active = false;
				if (!dc_link_set_psr_allow_active(link, &allow_active, true, false, NULL))
					return false;
			}
		}
	}

	return true;
}

/* enable/disable eDP Replay without specify stream for eDP */
bool dc_set_replay_allow_active(struct dc *dc, bool active)
{
	int i;
	bool allow_active;

	for (i = 0; i < dc->current_state->stream_count; i++) {
		struct dc_link *link;
		struct dc_stream_state *stream = dc->current_state->streams[i];

		link = stream->link;
		if (!link)
			continue;

		if (link->replay_settings.replay_feature_enabled) {
			if (active && !link->replay_settings.replay_allow_active) {
				allow_active = true;
				if (!dc_link_set_replay_allow_active(link, &allow_active,
					false, false, NULL))
					return false;
			} else if (!active && link->replay_settings.replay_allow_active) {
				allow_active = false;
				if (!dc_link_set_replay_allow_active(link, &allow_active,
					true, false, NULL))
					return false;
			}
		}
	}

	return true;
}

void dc_allow_idle_optimizations_internal(struct dc *dc, bool allow, char const *caller_name)
{
	if (dc->debug.disable_idle_power_optimizations)
		return;

	if (allow != dc->idle_optimizations_allowed)
		DC_LOG_IPS("%s: allow_idle old=%d new=%d (caller=%s)\n", __func__,
			   dc->idle_optimizations_allowed, allow, caller_name);

	if (dc->caps.ips_support && (dc->config.disable_ips == DMUB_IPS_DISABLE_ALL))
		return;

	if (dc->clk_mgr != NULL && dc->clk_mgr->funcs->is_smu_present)
		if (!dc->clk_mgr->funcs->is_smu_present(dc->clk_mgr))
			return;

	if (allow == dc->idle_optimizations_allowed)
		return;

	if (dc->hwss.apply_idle_power_optimizations && dc->hwss.apply_idle_power_optimizations(dc, allow))
		dc->idle_optimizations_allowed = allow;
}

void dc_exit_ips_for_hw_access_internal(struct dc *dc, const char *caller_name)
{
	if (dc->caps.ips_support)
		dc_allow_idle_optimizations_internal(dc, false, caller_name);
}

bool dc_dmub_is_ips_idle_state(struct dc *dc)
{
	if (dc->debug.disable_idle_power_optimizations)
		return false;

	if (!dc->caps.ips_support || (dc->config.disable_ips == DMUB_IPS_DISABLE_ALL))
		return false;

	if (!dc->ctx->dmub_srv)
		return false;

	return dc->ctx->dmub_srv->idle_allowed;
}

/* set min and max memory clock to lowest and highest DPM level, respectively */
void dc_unlock_memory_clock_frequency(struct dc *dc)
{
	if (dc->clk_mgr->funcs->set_hard_min_memclk)
		dc->clk_mgr->funcs->set_hard_min_memclk(dc->clk_mgr, false);

	if (dc->clk_mgr->funcs->set_hard_max_memclk)
		dc->clk_mgr->funcs->set_hard_max_memclk(dc->clk_mgr);
}

/* set min memory clock to the min required for current mode, max to maxDPM */
void dc_lock_memory_clock_frequency(struct dc *dc)
{
	if (dc->clk_mgr->funcs->get_memclk_states_from_smu)
		dc->clk_mgr->funcs->get_memclk_states_from_smu(dc->clk_mgr);

	if (dc->clk_mgr->funcs->set_hard_min_memclk)
		dc->clk_mgr->funcs->set_hard_min_memclk(dc->clk_mgr, true);

	if (dc->clk_mgr->funcs->set_hard_max_memclk)
		dc->clk_mgr->funcs->set_hard_max_memclk(dc->clk_mgr);
}

static void blank_and_force_memclk(struct dc *dc, bool apply, unsigned int memclk_mhz)
{
	struct dc_state *context = dc->current_state;
	struct hubp *hubp;
	struct pipe_ctx *pipe;
	int i;

	for (i = 0; i < dc->res_pool->pipe_count; i++) {
		pipe = &context->res_ctx.pipe_ctx[i];

		if (pipe->stream != NULL) {
			dc->hwss.disable_pixel_data(dc, pipe, true);

			// wait for double buffer
			pipe->stream_res.tg->funcs->wait_for_state(pipe->stream_res.tg, CRTC_STATE_VACTIVE);
			pipe->stream_res.tg->funcs->wait_for_state(pipe->stream_res.tg, CRTC_STATE_VBLANK);
			pipe->stream_res.tg->funcs->wait_for_state(pipe->stream_res.tg, CRTC_STATE_VACTIVE);

			hubp = pipe->plane_res.hubp;
			hubp->funcs->set_blank_regs(hubp, true);
		}
	}

	dc->clk_mgr->funcs->set_max_memclk(dc->clk_mgr, memclk_mhz);
	dc->clk_mgr->funcs->set_min_memclk(dc->clk_mgr, memclk_mhz);

	for (i = 0; i < dc->res_pool->pipe_count; i++) {
		pipe = &context->res_ctx.pipe_ctx[i];

		if (pipe->stream != NULL) {
			dc->hwss.disable_pixel_data(dc, pipe, false);

			hubp = pipe->plane_res.hubp;
			hubp->funcs->set_blank_regs(hubp, false);
		}
	}
}


/**
 * dc_enable_dcmode_clk_limit() - lower clocks in dc (battery) mode
 * @dc: pointer to dc of the dm calling this
 * @enable: True = transition to DC mode, false = transition back to AC mode
 *
 * Some SoCs define additional clock limits when in DC mode, DM should
 * invoke this function when the platform undergoes a power source transition
 * so DC can apply/unapply the limit. This interface may be disruptive to
 * the onscreen content.
 *
 * Context: Triggered by OS through DM interface, or manually by escape calls.
 * Need to hold a dclock when doing so.
 *
 * Return: none (void function)
 *
 */
void dc_enable_dcmode_clk_limit(struct dc *dc, bool enable)
{
	unsigned int softMax = 0, maxDPM = 0, funcMin = 0, i;
	bool p_state_change_support;

	if (!dc->config.dc_mode_clk_limit_support)
		return;

	softMax = dc->clk_mgr->bw_params->dc_mode_softmax_memclk;
	for (i = 0; i < dc->clk_mgr->bw_params->clk_table.num_entries; i++) {
		if (dc->clk_mgr->bw_params->clk_table.entries[i].memclk_mhz > maxDPM)
			maxDPM = dc->clk_mgr->bw_params->clk_table.entries[i].memclk_mhz;
	}
	funcMin = (dc->clk_mgr->clks.dramclk_khz + 999) / 1000;
	p_state_change_support = dc->clk_mgr->clks.p_state_change_support;

	if (enable && !dc->clk_mgr->dc_mode_softmax_enabled) {
		if (p_state_change_support) {
			if (funcMin <= softMax)
				dc->clk_mgr->funcs->set_max_memclk(dc->clk_mgr, softMax);
			// else: No-Op
		} else {
			if (funcMin <= softMax)
				blank_and_force_memclk(dc, true, softMax);
			// else: No-Op
		}
	} else if (!enable && dc->clk_mgr->dc_mode_softmax_enabled) {
		if (p_state_change_support) {
			if (funcMin <= softMax)
				dc->clk_mgr->funcs->set_max_memclk(dc->clk_mgr, maxDPM);
			// else: No-Op
		} else {
			if (funcMin <= softMax)
				blank_and_force_memclk(dc, true, maxDPM);
			// else: No-Op
		}
	}
	dc->clk_mgr->dc_mode_softmax_enabled = enable;
}
bool dc_is_plane_eligible_for_idle_optimizations(struct dc *dc,
		unsigned int pitch,
		unsigned int height,
		enum surface_pixel_format format,
		struct dc_cursor_attributes *cursor_attr)
{
	if (dc->hwss.does_plane_fit_in_mall && dc->hwss.does_plane_fit_in_mall(dc, pitch, height, format, cursor_attr))
		return true;
	return false;
}

/* cleanup on driver unload */
void dc_hardware_release(struct dc *dc)
{
	dc_mclk_switch_using_fw_based_vblank_stretch_shut_down(dc);

	if (dc->hwss.hardware_release)
		dc->hwss.hardware_release(dc);
}

void dc_mclk_switch_using_fw_based_vblank_stretch_shut_down(struct dc *dc)
{
	if (dc->current_state)
		dc->current_state->bw_ctx.bw.dcn.clk.fw_based_mclk_switching_shut_down = true;
}

/**
 * dc_is_dmub_outbox_supported - Check if DMUB firmware support outbox notification
 *
 * @dc: [in] dc structure
 *
 * Checks whether DMUB FW supports outbox notifications, if supported DM
 * should register outbox interrupt prior to actually enabling interrupts
 * via dc_enable_dmub_outbox
 *
 * Return:
 * True if DMUB FW supports outbox notifications, False otherwise
 */
bool dc_is_dmub_outbox_supported(struct dc *dc)
{
	switch (dc->ctx->asic_id.chip_family) {

	case FAMILY_YELLOW_CARP:
		/* DCN31 B0 USB4 DPIA needs dmub notifications for interrupts */
		if (dc->ctx->asic_id.hw_internal_rev == YELLOW_CARP_B0 &&
		    !dc->debug.dpia_debug.bits.disable_dpia)
			return true;
	break;

	case AMDGPU_FAMILY_GC_11_0_1:
	case AMDGPU_FAMILY_GC_11_5_0:
		if (!dc->debug.dpia_debug.bits.disable_dpia)
			return true;
	break;

	default:
		break;
	}

	/* dmub aux needs dmub notifications to be enabled */
	return dc->debug.enable_dmub_aux_for_legacy_ddc;

}

/**
 * dc_enable_dmub_notifications - Check if dmub fw supports outbox
 *
 * @dc: [in] dc structure
 *
 * Calls dc_is_dmub_outbox_supported to check if dmub fw supports outbox
 * notifications. All DMs shall switch to dc_is_dmub_outbox_supported.  This
 * API shall be removed after switching.
 *
 * Return:
 * True if DMUB FW supports outbox notifications, False otherwise
 */
bool dc_enable_dmub_notifications(struct dc *dc)
{
	return dc_is_dmub_outbox_supported(dc);
}

/**
 * dc_enable_dmub_outbox - Enables DMUB unsolicited notification
 *
 * @dc: [in] dc structure
 *
 * Enables DMUB unsolicited notifications to x86 via outbox.
 */
void dc_enable_dmub_outbox(struct dc *dc)
{
	struct dc_context *dc_ctx = dc->ctx;

	dmub_enable_outbox_notification(dc_ctx->dmub_srv);
	DC_LOG_DC("%s: dmub outbox notifications enabled\n", __func__);
}

/**
 * dc_process_dmub_aux_transfer_async - Submits aux command to dmub via inbox message
 *                                      Sets port index appropriately for legacy DDC
 * @dc: dc structure
 * @link_index: link index
 * @payload: aux payload
 *
 * Returns: True if successful, False if failure
 */
bool dc_process_dmub_aux_transfer_async(struct dc *dc,
				uint32_t link_index,
				struct aux_payload *payload)
{
	uint8_t action;
	union dmub_rb_cmd cmd = {0};

	ASSERT(payload->length <= 16);

	cmd.dp_aux_access.header.type = DMUB_CMD__DP_AUX_ACCESS;
	cmd.dp_aux_access.header.payload_bytes = 0;
	/* For dpia, ddc_pin is set to NULL */
	if (!dc->links[link_index]->ddc->ddc_pin)
		cmd.dp_aux_access.aux_control.type = AUX_CHANNEL_DPIA;
	else
		cmd.dp_aux_access.aux_control.type = AUX_CHANNEL_LEGACY_DDC;

	cmd.dp_aux_access.aux_control.instance = dc->links[link_index]->ddc_hw_inst;
	cmd.dp_aux_access.aux_control.sw_crc_enabled = 0;
	cmd.dp_aux_access.aux_control.timeout = 0;
	cmd.dp_aux_access.aux_control.dpaux.address = payload->address;
	cmd.dp_aux_access.aux_control.dpaux.is_i2c_over_aux = payload->i2c_over_aux;
	cmd.dp_aux_access.aux_control.dpaux.length = payload->length;

	/* set aux action */
	if (payload->i2c_over_aux) {
		if (payload->write) {
			if (payload->mot)
				action = DP_AUX_REQ_ACTION_I2C_WRITE_MOT;
			else
				action = DP_AUX_REQ_ACTION_I2C_WRITE;
		} else {
			if (payload->mot)
				action = DP_AUX_REQ_ACTION_I2C_READ_MOT;
			else
				action = DP_AUX_REQ_ACTION_I2C_READ;
			}
	} else {
		if (payload->write)
			action = DP_AUX_REQ_ACTION_DPCD_WRITE;
		else
			action = DP_AUX_REQ_ACTION_DPCD_READ;
	}

	cmd.dp_aux_access.aux_control.dpaux.action = action;

	if (payload->length && payload->write) {
		memcpy(cmd.dp_aux_access.aux_control.dpaux.data,
			payload->data,
			payload->length
			);
	}

	dc_wake_and_execute_dmub_cmd(dc->ctx, &cmd, DM_DMUB_WAIT_TYPE_WAIT);

	return true;
}

uint8_t get_link_index_from_dpia_port_index(const struct dc *dc,
					    uint8_t dpia_port_index)
{
	uint8_t index, link_index = 0xFF;

	for (index = 0; index < dc->link_count; index++) {
		/* ddc_hw_inst has dpia port index for dpia links
		 * and ddc instance for legacy links
		 */
		if (!dc->links[index]->ddc->ddc_pin) {
			if (dc->links[index]->ddc_hw_inst == dpia_port_index) {
				link_index = index;
				break;
			}
		}
	}
	ASSERT(link_index != 0xFF);
	return link_index;
}

/**
 * dc_process_dmub_set_config_async - Submits set_config command
 *
 * @dc: [in] dc structure
 * @link_index: [in] link_index: link index
 * @payload: [in] aux payload
 * @notify: [out] set_config immediate reply
 *
 * Submits set_config command to dmub via inbox message.
 *
 * Return:
 * True if successful, False if failure
 */
bool dc_process_dmub_set_config_async(struct dc *dc,
				uint32_t link_index,
				struct set_config_cmd_payload *payload,
				struct dmub_notification *notify)
{
	union dmub_rb_cmd cmd = {0};
	bool is_cmd_complete = true;

	/* prepare SET_CONFIG command */
	cmd.set_config_access.header.type = DMUB_CMD__DPIA;
	cmd.set_config_access.header.sub_type = DMUB_CMD__DPIA_SET_CONFIG_ACCESS;

	cmd.set_config_access.set_config_control.instance = dc->links[link_index]->ddc_hw_inst;
	cmd.set_config_access.set_config_control.cmd_pkt.msg_type = payload->msg_type;
	cmd.set_config_access.set_config_control.cmd_pkt.msg_data = payload->msg_data;

	if (!dc_wake_and_execute_dmub_cmd(dc->ctx, &cmd, DM_DMUB_WAIT_TYPE_WAIT_WITH_REPLY)) {
		/* command is not processed by dmub */
		notify->sc_status = SET_CONFIG_UNKNOWN_ERROR;
		return is_cmd_complete;
	}

	/* command processed by dmub, if ret_status is 1, it is completed instantly */
	if (cmd.set_config_access.header.ret_status == 1)
		notify->sc_status = cmd.set_config_access.set_config_control.immed_status;
	else
		/* cmd pending, will receive notification via outbox */
		is_cmd_complete = false;

	return is_cmd_complete;
}

/**
 * dc_process_dmub_set_mst_slots - Submits MST solt allocation
 *
 * @dc: [in] dc structure
 * @link_index: [in] link index
 * @mst_alloc_slots: [in] mst slots to be allotted
 * @mst_slots_in_use: [out] mst slots in use returned in failure case
 *
 * Submits mst slot allocation command to dmub via inbox message
 *
 * Return:
 * DC_OK if successful, DC_ERROR if failure
 */
enum dc_status dc_process_dmub_set_mst_slots(const struct dc *dc,
				uint32_t link_index,
				uint8_t mst_alloc_slots,
				uint8_t *mst_slots_in_use)
{
	union dmub_rb_cmd cmd = {0};

	/* prepare MST_ALLOC_SLOTS command */
	cmd.set_mst_alloc_slots.header.type = DMUB_CMD__DPIA;
	cmd.set_mst_alloc_slots.header.sub_type = DMUB_CMD__DPIA_MST_ALLOC_SLOTS;

	cmd.set_mst_alloc_slots.mst_slots_control.instance = dc->links[link_index]->ddc_hw_inst;
	cmd.set_mst_alloc_slots.mst_slots_control.mst_alloc_slots = mst_alloc_slots;

	if (!dc_wake_and_execute_dmub_cmd(dc->ctx, &cmd, DM_DMUB_WAIT_TYPE_WAIT_WITH_REPLY))
		/* command is not processed by dmub */
		return DC_ERROR_UNEXPECTED;

	/* command processed by dmub, if ret_status is 1 */
	if (cmd.set_config_access.header.ret_status != 1)
		/* command processing error */
		return DC_ERROR_UNEXPECTED;

	/* command processed and we have a status of 2, mst not enabled in dpia */
	if (cmd.set_mst_alloc_slots.mst_slots_control.immed_status == 2)
		return DC_FAIL_UNSUPPORTED_1;

	/* previously configured mst alloc and used slots did not match */
	if (cmd.set_mst_alloc_slots.mst_slots_control.immed_status == 3) {
		*mst_slots_in_use = cmd.set_mst_alloc_slots.mst_slots_control.mst_slots_in_use;
		return DC_NOT_SUPPORTED;
	}

	return DC_OK;
}

/**
 * dc_process_dmub_dpia_hpd_int_enable - Submits DPIA DPD interruption
 *
 * @dc: [in] dc structure
 * @hpd_int_enable: [in] 1 for hpd int enable, 0 to disable
 *
 * Submits dpia hpd int enable command to dmub via inbox message
 */
void dc_process_dmub_dpia_hpd_int_enable(const struct dc *dc,
				uint32_t hpd_int_enable)
{
	union dmub_rb_cmd cmd = {0};

	cmd.dpia_hpd_int_enable.header.type = DMUB_CMD__DPIA_HPD_INT_ENABLE;
	cmd.dpia_hpd_int_enable.enable = hpd_int_enable;

	dc_wake_and_execute_dmub_cmd(dc->ctx, &cmd, DM_DMUB_WAIT_TYPE_WAIT);

	DC_LOG_DEBUG("%s: hpd_int_enable(%d)\n", __func__, hpd_int_enable);
}

/**
 * dc_print_dmub_diagnostic_data - Print DMUB diagnostic data for debugging
 *
 * @dc: [in] dc structure
 *
 *
 */
void dc_print_dmub_diagnostic_data(const struct dc *dc)
{
	dc_dmub_srv_log_diagnostic_data(dc->ctx->dmub_srv);
}

/**
 * dc_disable_accelerated_mode - disable accelerated mode
 * @dc: dc structure
 */
void dc_disable_accelerated_mode(struct dc *dc)
{
	bios_set_scratch_acc_mode_change(dc->ctx->dc_bios, 0);
}


/**
 *  dc_notify_vsync_int_state - notifies vsync enable/disable state
 *  @dc: dc structure
 *  @stream: stream where vsync int state changed
 *  @enable: whether vsync is enabled or disabled
 *
 *  Called when vsync is enabled/disabled Will notify DMUB to start/stop ABM
 *  interrupts after steady state is reached.
 */
void dc_notify_vsync_int_state(struct dc *dc, struct dc_stream_state *stream, bool enable)
{
	int i;
	int edp_num;
	struct pipe_ctx *pipe = NULL;
	struct dc_link *link = stream->sink->link;
	struct dc_link *edp_links[MAX_NUM_EDP];


	if (link->psr_settings.psr_feature_enabled)
		return;

	if (link->replay_settings.replay_feature_enabled)
		return;

	/*find primary pipe associated with stream*/
	for (i = 0; i < MAX_PIPES; i++) {
		pipe = &dc->current_state->res_ctx.pipe_ctx[i];

		if (pipe->stream == stream && pipe->stream_res.tg)
			break;
	}

	if (i == MAX_PIPES) {
		ASSERT(0);
		return;
	}

	dc_get_edp_links(dc, edp_links, &edp_num);

	/* Determine panel inst */
	for (i = 0; i < edp_num; i++) {
		if (edp_links[i] == link)
			break;
	}

	if (i == edp_num) {
		return;
	}

	if (pipe->stream_res.abm && pipe->stream_res.abm->funcs->set_abm_pause)
		pipe->stream_res.abm->funcs->set_abm_pause(pipe->stream_res.abm, !enable, i, pipe->stream_res.tg->inst);
}

/*****************************************************************************
 *  dc_abm_save_restore() - Interface to DC for save+pause and restore+un-pause
 *                          ABM
 *  @dc: dc structure
 *	@stream: stream where vsync int state changed
 *  @pData: abm hw states
 *
 ****************************************************************************/
bool dc_abm_save_restore(
		struct dc *dc,
		struct dc_stream_state *stream,
		struct abm_save_restore *pData)
{
	int i;
	int edp_num;
	struct pipe_ctx *pipe = NULL;
	struct dc_link *link = stream->sink->link;
	struct dc_link *edp_links[MAX_NUM_EDP];

	if (link->replay_settings.replay_feature_enabled)
		return false;

	/*find primary pipe associated with stream*/
	for (i = 0; i < MAX_PIPES; i++) {
		pipe = &dc->current_state->res_ctx.pipe_ctx[i];

		if (pipe->stream == stream && pipe->stream_res.tg)
			break;
	}

	if (i == MAX_PIPES) {
		ASSERT(0);
		return false;
	}

	dc_get_edp_links(dc, edp_links, &edp_num);

	/* Determine panel inst */
	for (i = 0; i < edp_num; i++)
		if (edp_links[i] == link)
			break;

	if (i == edp_num)
		return false;

	if (pipe->stream_res.abm &&
		pipe->stream_res.abm->funcs->save_restore)
		return pipe->stream_res.abm->funcs->save_restore(
				pipe->stream_res.abm,
				i,
				pData);
	return false;
}

void dc_query_current_properties(struct dc *dc, struct dc_current_properties *properties)
{
	unsigned int i;
	bool subvp_sw_cursor_req = false;

	for (i = 0; i < dc->current_state->stream_count; i++) {
		if (check_subvp_sw_cursor_fallback_req(dc, dc->current_state->streams[i])) {
			subvp_sw_cursor_req = true;
			break;
		}
	}
	properties->cursor_size_limit = subvp_sw_cursor_req ? 64 : dc->caps.max_cursor_size;
}

/**
 * dc_set_edp_power() - DM controls eDP power to be ON/OFF
 *
 * Called when DM wants to power on/off eDP.
 *     Only work on links with flag skip_implict_edp_power_control is set.
 *
 * @dc: Current DC state
 * @edp_link: a link with eDP connector signal type
 * @powerOn: power on/off eDP
 *
 * Return: void
 */
void dc_set_edp_power(const struct dc *dc, struct dc_link *edp_link,
				 bool powerOn)
{
	if (edp_link->connector_signal != SIGNAL_TYPE_EDP)
		return;

	if (edp_link->skip_implict_edp_power_control == false)
		return;

	edp_link->dc->link_srv->edp_set_panel_power(edp_link, powerOn);
}

/*
 *****************************************************************************
 * dc_get_power_profile_for_dc_state() - extracts power profile from dc state
 *
 * Called when DM wants to make power policy decisions based on dc_state
 *
 *****************************************************************************
 */
struct dc_power_profile dc_get_power_profile_for_dc_state(const struct dc_state *context)
{
	struct dc_power_profile profile = { 0 };

	profile.power_level += !context->bw_ctx.bw.dcn.clk.p_state_change_support;

	return profile;
}
<|MERGE_RESOLUTION|>--- conflicted
+++ resolved
@@ -3045,11 +3045,6 @@
 		scratch->plane_states[i] = *status->plane_states[i];
 	}
 	scratch->stream_state = *stream;
-<<<<<<< HEAD
-	if (stream->out_transfer_func)
-		scratch->out_transfer_func = *stream->out_transfer_func;
-=======
->>>>>>> ab956ed9
 }
 
 static void restore_planes_and_stream_state(
@@ -3066,11 +3061,6 @@
 		*status->plane_states[i] = scratch->plane_states[i];
 	}
 	*stream = scratch->stream_state;
-<<<<<<< HEAD
-	if (stream->out_transfer_func)
-		*stream->out_transfer_func = scratch->out_transfer_func;
-=======
->>>>>>> ab956ed9
 }
 
 /**
