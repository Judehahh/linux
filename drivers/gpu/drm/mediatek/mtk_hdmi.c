--- conflicted
+++ resolved
@@ -1320,14 +1320,11 @@
 	struct mtk_hdmi *hdmi = hdmi_ctx_from_bridge(bridge);
 	int ret;
 
-<<<<<<< HEAD
-=======
 	if (flags & DRM_BRIDGE_ATTACH_NO_CONNECTOR) {
 		DRM_ERROR("Fix bridge driver to make connector optional!");
 		return -EINVAL;
 	}
 
->>>>>>> 04d5ce62
 	ret = drm_connector_init_with_ddc(bridge->encoder->dev, &hdmi->conn,
 					  &mtk_hdmi_connector_funcs,
 					  DRM_MODE_CONNECTOR_HDMIA,
