/*
 * ths8200 - Texas Instruments THS8200 video encoder driver
 *
 * Copyright 2013 Cisco Systems, Inc. and/or its affiliates.
 *
 * This program is free software; you may redistribute it and/or modify
 * it under the terms of the GNU General Public License as published by
 * the Free Software Foundation; version 2 of the License.
 *
 * This program is free software; you can redistribute it and/or
 * modify it under the terms of the GNU General Public License as
 * published by the Free Software Foundation version 2.
 *
 * This program is distributed .as is. WITHOUT ANY WARRANTY of any
 * kind, whether express or implied; without even the implied warranty
 * of MERCHANTABILITY or FITNESS FOR A PARTICULAR PURPOSE.  See the
 * GNU General Public License for more details.
 */

#include <linux/i2c.h>
#include <linux/module.h>
#include <linux/of.h>
#include <linux/v4l2-dv-timings.h>

#include <media/v4l2-dv-timings.h>
#include <media/v4l2-async.h>
#include <media/v4l2-device.h>

#include "ths8200_regs.h"

static int debug;
module_param(debug, int, 0644);
MODULE_PARM_DESC(debug, "debug level (0-2)");

MODULE_DESCRIPTION("Texas Instruments THS8200 video encoder driver");
MODULE_AUTHOR("Mats Randgaard <mats.randgaard@cisco.com>");
MODULE_AUTHOR("Martin Bugge <martin.bugge@cisco.com>");
MODULE_LICENSE("GPL v2");

struct ths8200_state {
	struct v4l2_subdev sd;
	uint8_t chip_version;
	/* Is the ths8200 powered on? */
	bool power_on;
	struct v4l2_dv_timings dv_timings;
};

static const struct v4l2_dv_timings_cap ths8200_timings_cap = {
	.type = V4L2_DV_BT_656_1120,
<<<<<<< HEAD
	/* keep this initialization for compatibility with GCC < 4.4.6 */
	.reserved = { 0 },
	V4L2_INIT_BT_TIMINGS(0, 1920, 0, 1080, 25000000, 148500000,
		V4L2_DV_BT_STD_CEA861, V4L2_DV_BT_CAP_PROGRESSIVE)
=======
	/* Allow gcc 4.5.4 to build this */
	.reserved = { },
	{
		.bt = {
			.max_width = 1920,
			.max_height = 1080,
			.min_pixelclock = 25000000,
			.max_pixelclock = 148500000,
			.standards = V4L2_DV_BT_STD_CEA861,
			.capabilities = V4L2_DV_BT_CAP_PROGRESSIVE,
		},
	},
>>>>>>> 80f93c7b
};

static inline struct ths8200_state *to_state(struct v4l2_subdev *sd)
{
	return container_of(sd, struct ths8200_state, sd);
}

static inline unsigned hblanking(const struct v4l2_bt_timings *t)
{
	return V4L2_DV_BT_BLANKING_WIDTH(t);
}

static inline unsigned htotal(const struct v4l2_bt_timings *t)
{
	return V4L2_DV_BT_FRAME_WIDTH(t);
}

static inline unsigned vblanking(const struct v4l2_bt_timings *t)
{
	return V4L2_DV_BT_BLANKING_HEIGHT(t);
}

static inline unsigned vtotal(const struct v4l2_bt_timings *t)
{
	return V4L2_DV_BT_FRAME_HEIGHT(t);
}

static int ths8200_read(struct v4l2_subdev *sd, u8 reg)
{
	struct i2c_client *client = v4l2_get_subdevdata(sd);

	return i2c_smbus_read_byte_data(client, reg);
}

static int ths8200_write(struct v4l2_subdev *sd, u8 reg, u8 val)
{
	struct i2c_client *client = v4l2_get_subdevdata(sd);
	int ret;
	int i;

	for (i = 0; i < 3; i++) {
		ret = i2c_smbus_write_byte_data(client, reg, val);
		if (ret == 0)
			return 0;
	}
	v4l2_err(sd, "I2C Write Problem\n");
	return ret;
}

/* To set specific bits in the register, a clear-mask is given (to be AND-ed),
 * and then the value-mask (to be OR-ed).
 */
static inline void
ths8200_write_and_or(struct v4l2_subdev *sd, u8 reg,
		     uint8_t clr_mask, uint8_t val_mask)
{
	ths8200_write(sd, reg, (ths8200_read(sd, reg) & clr_mask) | val_mask);
}

#ifdef CONFIG_VIDEO_ADV_DEBUG

static int ths8200_g_register(struct v4l2_subdev *sd,
			      struct v4l2_dbg_register *reg)
{
	reg->val = ths8200_read(sd, reg->reg & 0xff);
	reg->size = 1;

	return 0;
}

static int ths8200_s_register(struct v4l2_subdev *sd,
			      const struct v4l2_dbg_register *reg)
{
	ths8200_write(sd, reg->reg & 0xff, reg->val & 0xff);

	return 0;
}
#endif

static int ths8200_log_status(struct v4l2_subdev *sd)
{
	struct ths8200_state *state = to_state(sd);
	uint8_t reg_03 = ths8200_read(sd, THS8200_CHIP_CTL);

	v4l2_info(sd, "----- Chip status -----\n");
	v4l2_info(sd, "version: %u\n", state->chip_version);
	v4l2_info(sd, "power: %s\n", (reg_03 & 0x0c) ? "off" : "on");
	v4l2_info(sd, "reset: %s\n", (reg_03 & 0x01) ? "off" : "on");
	v4l2_info(sd, "test pattern: %s\n",
		  (reg_03 & 0x20) ? "enabled" : "disabled");
	v4l2_info(sd, "format: %ux%u\n",
		  ths8200_read(sd, THS8200_DTG2_PIXEL_CNT_MSB) * 256 +
		  ths8200_read(sd, THS8200_DTG2_PIXEL_CNT_LSB),
		  (ths8200_read(sd, THS8200_DTG2_LINE_CNT_MSB) & 0x07) * 256 +
		  ths8200_read(sd, THS8200_DTG2_LINE_CNT_LSB));
	v4l2_print_dv_timings(sd->name, "Configured format:",
			      &state->dv_timings, true);
	return 0;
}

/* Power up/down ths8200 */
static int ths8200_s_power(struct v4l2_subdev *sd, int on)
{
	struct ths8200_state *state = to_state(sd);

	v4l2_dbg(1, debug, sd, "%s: power %s\n", __func__, on ? "on" : "off");

	state->power_on = on;

	/* Power up/down - leave in reset state until input video is present */
	ths8200_write_and_or(sd, THS8200_CHIP_CTL, 0xf2, (on ? 0x00 : 0x0c));

	return 0;
}

static const struct v4l2_subdev_core_ops ths8200_core_ops = {
	.log_status = ths8200_log_status,
	.s_power = ths8200_s_power,
#ifdef CONFIG_VIDEO_ADV_DEBUG
	.g_register = ths8200_g_register,
	.s_register = ths8200_s_register,
#endif
};

/* -----------------------------------------------------------------------------
 * V4L2 subdev video operations
 */

static int ths8200_s_stream(struct v4l2_subdev *sd, int enable)
{
	struct ths8200_state *state = to_state(sd);

	if (enable && !state->power_on)
		ths8200_s_power(sd, true);

	ths8200_write_and_or(sd, THS8200_CHIP_CTL, 0xfe,
			     (enable ? 0x01 : 0x00));

	v4l2_dbg(1, debug, sd, "%s: %sable\n",
		 __func__, (enable ? "en" : "dis"));

	return 0;
}

static void ths8200_core_init(struct v4l2_subdev *sd)
{
	/* setup clocks */
	ths8200_write_and_or(sd, THS8200_CHIP_CTL, 0x3f, 0xc0);

	/**** Data path control (DATA) ****/
	/* Set FSADJ 700 mV,
	 * bypass 422-444 interpolation,
	 * input format 30 bit RGB444
	 */
	ths8200_write(sd, THS8200_DATA_CNTL, 0x70);

	/* DTG Mode (Video blocked during blanking
	 * VESA slave
	 */
	ths8200_write(sd, THS8200_DTG1_MODE, 0x87);

	/**** Display Timing Generator Control, Part 1 (DTG1). ****/

	/* Disable embedded syncs on the output by setting
	 * the amplitude to zero for all channels.
	 */
	ths8200_write(sd, THS8200_DTG1_Y_SYNC_MSB, 0x2a);
	ths8200_write(sd, THS8200_DTG1_CBCR_SYNC_MSB, 0x2a);
}

static void ths8200_setup(struct v4l2_subdev *sd, struct v4l2_bt_timings *bt)
{
	uint8_t polarity = 0;
	uint16_t line_start_active_video = (bt->vsync + bt->vbackporch);
	uint16_t line_start_front_porch  = (vtotal(bt) - bt->vfrontporch);

	/*** System ****/
	/* Set chip in reset while it is configured */
	ths8200_s_stream(sd, false);

	/* configure video output timings */
	ths8200_write(sd, THS8200_DTG1_SPEC_A, bt->hsync);
	ths8200_write(sd, THS8200_DTG1_SPEC_B, bt->hfrontporch);

	/* Zero for progressive scan formats.*/
	if (!bt->interlaced)
		ths8200_write(sd, THS8200_DTG1_SPEC_C, 0x00);

	/* Distance from leading edge of h sync to start of active video.
	 * MSB in 0x2b
	 */
	ths8200_write(sd, THS8200_DTG1_SPEC_D_LSB,
		      (bt->hbackporch + bt->hsync) & 0xff);
	/* Zero for SDTV-mode. MSB in 0x2b */
	ths8200_write(sd, THS8200_DTG1_SPEC_E_LSB, 0x00);
	/*
	 * MSB for dtg1_spec(d/e/h). See comment for
	 * corresponding LSB registers.
	 */
	ths8200_write(sd, THS8200_DTG1_SPEC_DEH_MSB,
		      ((bt->hbackporch + bt->hsync) & 0x100) >> 1);

	/* h front porch */
	ths8200_write(sd, THS8200_DTG1_SPEC_K_LSB, (bt->hfrontporch) & 0xff);
	ths8200_write(sd, THS8200_DTG1_SPEC_K_MSB,
		      ((bt->hfrontporch) & 0x700) >> 8);

	/* Half the line length. Used to calculate SDTV line types. */
	ths8200_write(sd, THS8200_DTG1_SPEC_G_LSB, (htotal(bt)/2) & 0xff);
	ths8200_write(sd, THS8200_DTG1_SPEC_G_MSB,
		      ((htotal(bt)/2) >> 8) & 0x0f);

	/* Total pixels per line (ex. 720p: 1650) */
	ths8200_write(sd, THS8200_DTG1_TOT_PIXELS_MSB, htotal(bt) >> 8);
	ths8200_write(sd, THS8200_DTG1_TOT_PIXELS_LSB, htotal(bt) & 0xff);

	/* Frame height and field height */
	/* Field height should be programmed higher than frame_size for
	 * progressive scan formats
	 */
	ths8200_write(sd, THS8200_DTG1_FRAME_FIELD_SZ_MSB,
		      ((vtotal(bt) >> 4) & 0xf0) + 0x7);
	ths8200_write(sd, THS8200_DTG1_FRAME_SZ_LSB, vtotal(bt) & 0xff);

	/* Should be programmed higher than frame_size
	 * for progressive formats
	 */
	if (!bt->interlaced)
		ths8200_write(sd, THS8200_DTG1_FIELD_SZ_LSB, 0xff);

	/**** Display Timing Generator Control, Part 2 (DTG2). ****/
	/* Set breakpoint line numbers and types
	 * THS8200 generates line types with different properties. A line type
	 * that sets all the RGB-outputs to zero is used in the blanking areas,
	 * while a line type that enable the RGB-outputs is used in active video
	 * area. The line numbers for start of active video, start of front
	 * porch and after the last line in the frame must be set with the
	 * corresponding line types.
	 *
	 * Line types:
	 * 0x9 - Full normal sync pulse: Blocks data when dtg1_pass is off.
	 *       Used in blanking area.
	 * 0x0 - Active video: Video data is always passed. Used in active
	 *       video area.
	 */
	ths8200_write_and_or(sd, THS8200_DTG2_BP1_2_MSB, 0x88,
			     ((line_start_active_video >> 4) & 0x70) +
			     ((line_start_front_porch >> 8) & 0x07));
	ths8200_write(sd, THS8200_DTG2_BP3_4_MSB, ((vtotal(bt)) >> 4) & 0x70);
	ths8200_write(sd, THS8200_DTG2_BP1_LSB, line_start_active_video & 0xff);
	ths8200_write(sd, THS8200_DTG2_BP2_LSB, line_start_front_porch & 0xff);
	ths8200_write(sd, THS8200_DTG2_BP3_LSB, (vtotal(bt)) & 0xff);

	/* line types */
	ths8200_write(sd, THS8200_DTG2_LINETYPE1, 0x90);
	ths8200_write(sd, THS8200_DTG2_LINETYPE2, 0x90);

	/* h sync width transmitted */
	ths8200_write(sd, THS8200_DTG2_HLENGTH_LSB, bt->hsync & 0xff);
	ths8200_write_and_or(sd, THS8200_DTG2_HLENGTH_LSB_HDLY_MSB, 0x3f,
			     (bt->hsync >> 2) & 0xc0);

	/* The pixel value h sync is asserted on */
	ths8200_write_and_or(sd, THS8200_DTG2_HLENGTH_LSB_HDLY_MSB, 0xe0,
			     (htotal(bt) >> 8) & 0x1f);
	ths8200_write(sd, THS8200_DTG2_HLENGTH_HDLY_LSB, htotal(bt));

	/* v sync width transmitted */
	ths8200_write(sd, THS8200_DTG2_VLENGTH1_LSB, (bt->vsync) & 0xff);
	ths8200_write_and_or(sd, THS8200_DTG2_VLENGTH1_MSB_VDLY1_MSB, 0x3f,
			     ((bt->vsync) >> 2) & 0xc0);

	/* The pixel value v sync is asserted on */
	ths8200_write_and_or(sd, THS8200_DTG2_VLENGTH1_MSB_VDLY1_MSB, 0xf8,
			     (vtotal(bt)>>8) & 0x7);
	ths8200_write(sd, THS8200_DTG2_VDLY1_LSB, vtotal(bt));

	/* For progressive video vlength2 must be set to all 0 and vdly2 must
	 * be set to all 1.
	 */
	ths8200_write(sd, THS8200_DTG2_VLENGTH2_LSB, 0x00);
	ths8200_write(sd, THS8200_DTG2_VLENGTH2_MSB_VDLY2_MSB, 0x07);
	ths8200_write(sd, THS8200_DTG2_VDLY2_LSB, 0xff);

	/* Internal delay factors to synchronize the sync pulses and the data */
	/* Experimental values delays (hor 4, ver 1) */
	ths8200_write(sd, THS8200_DTG2_HS_IN_DLY_MSB, (htotal(bt)>>8) & 0x1f);
	ths8200_write(sd, THS8200_DTG2_HS_IN_DLY_LSB, (htotal(bt) - 4) & 0xff);
	ths8200_write(sd, THS8200_DTG2_VS_IN_DLY_MSB, 0);
	ths8200_write(sd, THS8200_DTG2_VS_IN_DLY_LSB, 1);

	/* Polarity of received and transmitted sync signals */
	if (bt->polarities & V4L2_DV_HSYNC_POS_POL) {
		polarity |= 0x01; /* HS_IN */
		polarity |= 0x08; /* HS_OUT */
	}
	if (bt->polarities & V4L2_DV_VSYNC_POS_POL) {
		polarity |= 0x02; /* VS_IN */
		polarity |= 0x10; /* VS_OUT */
	}

	/* RGB mode, no embedded timings */
	/* Timing of video input bus is derived from HS, VS, and FID dedicated
	 * inputs
	 */
	ths8200_write(sd, THS8200_DTG2_CNTL, 0x47 | polarity);

	/* leave reset */
	ths8200_s_stream(sd, true);

	v4l2_dbg(1, debug, sd, "%s: frame %dx%d, polarity %d\n"
		 "horizontal: front porch %d, back porch %d, sync %d\n"
		 "vertical: sync %d\n", __func__, htotal(bt), vtotal(bt),
		 polarity, bt->hfrontporch, bt->hbackporch,
		 bt->hsync, bt->vsync);
}

static int ths8200_s_dv_timings(struct v4l2_subdev *sd,
				struct v4l2_dv_timings *timings)
{
	struct ths8200_state *state = to_state(sd);

	v4l2_dbg(1, debug, sd, "%s:\n", __func__);

	if (!v4l2_valid_dv_timings(timings, &ths8200_timings_cap,
				NULL, NULL))
		return -EINVAL;

	if (!v4l2_find_dv_timings_cap(timings, &ths8200_timings_cap, 10,
				NULL, NULL)) {
		v4l2_dbg(1, debug, sd, "Unsupported format\n");
		return -EINVAL;
	}

	timings->bt.flags &= ~V4L2_DV_FL_REDUCED_FPS;

	/* save timings */
	state->dv_timings = *timings;

	ths8200_setup(sd, &timings->bt);

	return 0;
}

static int ths8200_g_dv_timings(struct v4l2_subdev *sd,
				struct v4l2_dv_timings *timings)
{
	struct ths8200_state *state = to_state(sd);

	v4l2_dbg(1, debug, sd, "%s:\n", __func__);

	*timings = state->dv_timings;

	return 0;
}

static int ths8200_enum_dv_timings(struct v4l2_subdev *sd,
				   struct v4l2_enum_dv_timings *timings)
{
	return v4l2_enum_dv_timings_cap(timings, &ths8200_timings_cap,
			NULL, NULL);
}

static int ths8200_dv_timings_cap(struct v4l2_subdev *sd,
				  struct v4l2_dv_timings_cap *cap)
{
	*cap = ths8200_timings_cap;
	return 0;
}

/* Specific video subsystem operation handlers */
static const struct v4l2_subdev_video_ops ths8200_video_ops = {
	.s_stream = ths8200_s_stream,
	.s_dv_timings = ths8200_s_dv_timings,
	.g_dv_timings = ths8200_g_dv_timings,
	.enum_dv_timings = ths8200_enum_dv_timings,
	.dv_timings_cap = ths8200_dv_timings_cap,
};

/* V4L2 top level operation handlers */
static const struct v4l2_subdev_ops ths8200_ops = {
	.core  = &ths8200_core_ops,
	.video = &ths8200_video_ops,
};

static int ths8200_probe(struct i2c_client *client,
			 const struct i2c_device_id *id)
{
	struct ths8200_state *state;
	struct v4l2_subdev *sd;
	int error;

	/* Check if the adapter supports the needed features */
	if (!i2c_check_functionality(client->adapter, I2C_FUNC_SMBUS_BYTE_DATA))
		return -EIO;

	state = devm_kzalloc(&client->dev, sizeof(*state), GFP_KERNEL);
	if (!state)
		return -ENOMEM;

	sd = &state->sd;
	v4l2_i2c_subdev_init(sd, client, &ths8200_ops);

	state->chip_version = ths8200_read(sd, THS8200_VERSION);
	v4l2_dbg(1, debug, sd, "chip version 0x%x\n", state->chip_version);

	ths8200_core_init(sd);

	error = v4l2_async_register_subdev(&state->sd);
	if (error)
		return error;

	v4l2_info(sd, "%s found @ 0x%x (%s)\n", client->name,
		  client->addr << 1, client->adapter->name);

	return 0;
}

static int ths8200_remove(struct i2c_client *client)
{
	struct v4l2_subdev *sd = i2c_get_clientdata(client);
	struct ths8200_state *decoder = to_state(sd);

	v4l2_dbg(1, debug, sd, "%s removed @ 0x%x (%s)\n", client->name,
		 client->addr << 1, client->adapter->name);

	ths8200_s_power(sd, false);
	v4l2_async_unregister_subdev(&decoder->sd);
	v4l2_device_unregister_subdev(sd);

	return 0;
}

static struct i2c_device_id ths8200_id[] = {
	{ "ths8200", 0 },
	{},
};
MODULE_DEVICE_TABLE(i2c, ths8200_id);

#if IS_ENABLED(CONFIG_OF)
static const struct of_device_id ths8200_of_match[] = {
	{ .compatible = "ti,ths8200", },
	{ /* sentinel */ },
};
MODULE_DEVICE_TABLE(of, ths8200_of_match);
#endif

static struct i2c_driver ths8200_driver = {
	.driver = {
		.owner = THIS_MODULE,
		.name = "ths8200",
		.of_match_table = of_match_ptr(ths8200_of_match),
	},
	.probe = ths8200_probe,
	.remove = ths8200_remove,
	.id_table = ths8200_id,
};

module_i2c_driver(ths8200_driver);<|MERGE_RESOLUTION|>--- conflicted
+++ resolved
@@ -47,25 +47,10 @@
 
 static const struct v4l2_dv_timings_cap ths8200_timings_cap = {
 	.type = V4L2_DV_BT_656_1120,
-<<<<<<< HEAD
 	/* keep this initialization for compatibility with GCC < 4.4.6 */
 	.reserved = { 0 },
 	V4L2_INIT_BT_TIMINGS(0, 1920, 0, 1080, 25000000, 148500000,
 		V4L2_DV_BT_STD_CEA861, V4L2_DV_BT_CAP_PROGRESSIVE)
-=======
-	/* Allow gcc 4.5.4 to build this */
-	.reserved = { },
-	{
-		.bt = {
-			.max_width = 1920,
-			.max_height = 1080,
-			.min_pixelclock = 25000000,
-			.max_pixelclock = 148500000,
-			.standards = V4L2_DV_BT_STD_CEA861,
-			.capabilities = V4L2_DV_BT_CAP_PROGRESSIVE,
-		},
-	},
->>>>>>> 80f93c7b
 };
 
 static inline struct ths8200_state *to_state(struct v4l2_subdev *sd)
