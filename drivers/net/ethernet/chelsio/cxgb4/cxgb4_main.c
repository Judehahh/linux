/*
 * This file is part of the Chelsio T4 Ethernet driver for Linux.
 *
 * Copyright (c) 2003-2016 Chelsio Communications, Inc. All rights reserved.
 *
 * This software is available to you under a choice of one of two
 * licenses.  You may choose to be licensed under the terms of the GNU
 * General Public License (GPL) Version 2, available from the file
 * COPYING in the main directory of this source tree, or the
 * OpenIB.org BSD license below:
 *
 *     Redistribution and use in source and binary forms, with or
 *     without modification, are permitted provided that the following
 *     conditions are met:
 *
 *      - Redistributions of source code must retain the above
 *        copyright notice, this list of conditions and the following
 *        disclaimer.
 *
 *      - Redistributions in binary form must reproduce the above
 *        copyright notice, this list of conditions and the following
 *        disclaimer in the documentation and/or other materials
 *        provided with the distribution.
 *
 * THE SOFTWARE IS PROVIDED "AS IS", WITHOUT WARRANTY OF ANY KIND,
 * EXPRESS OR IMPLIED, INCLUDING BUT NOT LIMITED TO THE WARRANTIES OF
 * MERCHANTABILITY, FITNESS FOR A PARTICULAR PURPOSE AND
 * NONINFRINGEMENT. IN NO EVENT SHALL THE AUTHORS OR COPYRIGHT HOLDERS
 * BE LIABLE FOR ANY CLAIM, DAMAGES OR OTHER LIABILITY, WHETHER IN AN
 * ACTION OF CONTRACT, TORT OR OTHERWISE, ARISING FROM, OUT OF OR IN
 * CONNECTION WITH THE SOFTWARE OR THE USE OR OTHER DEALINGS IN THE
 * SOFTWARE.
 */

#define pr_fmt(fmt) KBUILD_MODNAME ": " fmt

#include <linux/bitmap.h>
#include <linux/crc32.h>
#include <linux/ctype.h>
#include <linux/debugfs.h>
#include <linux/err.h>
#include <linux/etherdevice.h>
#include <linux/firmware.h>
#include <linux/if.h>
#include <linux/if_vlan.h>
#include <linux/init.h>
#include <linux/log2.h>
#include <linux/mdio.h>
#include <linux/module.h>
#include <linux/moduleparam.h>
#include <linux/mutex.h>
#include <linux/netdevice.h>
#include <linux/pci.h>
#include <linux/aer.h>
#include <linux/rtnetlink.h>
#include <linux/sched.h>
#include <linux/seq_file.h>
#include <linux/sockios.h>
#include <linux/vmalloc.h>
#include <linux/workqueue.h>
#include <net/neighbour.h>
#include <net/netevent.h>
#include <net/addrconf.h>
#include <net/bonding.h>
#include <net/addrconf.h>
#include <linux/uaccess.h>
#include <linux/crash_dump.h>

#include "cxgb4.h"
#include "cxgb4_filter.h"
#include "t4_regs.h"
#include "t4_values.h"
#include "t4_msg.h"
#include "t4fw_api.h"
#include "t4fw_version.h"
#include "cxgb4_dcb.h"
#include "cxgb4_debugfs.h"
#include "clip_tbl.h"
#include "l2t.h"
#include "sched.h"
#include "cxgb4_tc_u32.h"
#include "cxgb4_ptp.h"

char cxgb4_driver_name[] = KBUILD_MODNAME;

#ifdef DRV_VERSION
#undef DRV_VERSION
#endif
#define DRV_VERSION "2.0.0-ko"
const char cxgb4_driver_version[] = DRV_VERSION;
#define DRV_DESC "Chelsio T4/T5/T6 Network Driver"

#define DFLT_MSG_ENABLE (NETIF_MSG_DRV | NETIF_MSG_PROBE | NETIF_MSG_LINK | \
			 NETIF_MSG_TIMER | NETIF_MSG_IFDOWN | NETIF_MSG_IFUP |\
			 NETIF_MSG_RX_ERR | NETIF_MSG_TX_ERR)

/* Macros needed to support the PCI Device ID Table ...
 */
#define CH_PCI_DEVICE_ID_TABLE_DEFINE_BEGIN \
	static const struct pci_device_id cxgb4_pci_tbl[] = {
#define CH_PCI_DEVICE_ID_FUNCTION 0x4

/* Include PCI Device IDs for both PF4 and PF0-3 so our PCI probe() routine is
 * called for both.
 */
#define CH_PCI_DEVICE_ID_FUNCTION2 0x0

#define CH_PCI_ID_TABLE_ENTRY(devid) \
		{PCI_VDEVICE(CHELSIO, (devid)), 4}

#define CH_PCI_DEVICE_ID_TABLE_DEFINE_END \
		{ 0, } \
	}

#include "t4_pci_id_tbl.h"

#define FW4_FNAME "cxgb4/t4fw.bin"
#define FW5_FNAME "cxgb4/t5fw.bin"
#define FW6_FNAME "cxgb4/t6fw.bin"
#define FW4_CFNAME "cxgb4/t4-config.txt"
#define FW5_CFNAME "cxgb4/t5-config.txt"
#define FW6_CFNAME "cxgb4/t6-config.txt"
#define PHY_AQ1202_FIRMWARE "cxgb4/aq1202_fw.cld"
#define PHY_BCM84834_FIRMWARE "cxgb4/bcm8483.bin"
#define PHY_AQ1202_DEVICEID 0x4409
#define PHY_BCM84834_DEVICEID 0x4486

MODULE_DESCRIPTION(DRV_DESC);
MODULE_AUTHOR("Chelsio Communications");
MODULE_LICENSE("Dual BSD/GPL");
MODULE_VERSION(DRV_VERSION);
MODULE_DEVICE_TABLE(pci, cxgb4_pci_tbl);
MODULE_FIRMWARE(FW4_FNAME);
MODULE_FIRMWARE(FW5_FNAME);
MODULE_FIRMWARE(FW6_FNAME);

/*
 * The driver uses the best interrupt scheme available on a platform in the
 * order MSI-X, MSI, legacy INTx interrupts.  This parameter determines which
 * of these schemes the driver may consider as follows:
 *
 * msi = 2: choose from among all three options
 * msi = 1: only consider MSI and INTx interrupts
 * msi = 0: force INTx interrupts
 */
static int msi = 2;

module_param(msi, int, 0644);
MODULE_PARM_DESC(msi, "whether to use INTx (0), MSI (1) or MSI-X (2)");

/*
 * Normally we tell the chip to deliver Ingress Packets into our DMA buffers
 * offset by 2 bytes in order to have the IP headers line up on 4-byte
 * boundaries.  This is a requirement for many architectures which will throw
 * a machine check fault if an attempt is made to access one of the 4-byte IP
 * header fields on a non-4-byte boundary.  And it's a major performance issue
 * even on some architectures which allow it like some implementations of the
 * x86 ISA.  However, some architectures don't mind this and for some very
 * edge-case performance sensitive applications (like forwarding large volumes
 * of small packets), setting this DMA offset to 0 will decrease the number of
 * PCI-E Bus transfers enough to measurably affect performance.
 */
static int rx_dma_offset = 2;

/* TX Queue select used to determine what algorithm to use for selecting TX
 * queue. Select between the kernel provided function (select_queue=0) or user
 * cxgb_select_queue function (select_queue=1)
 *
 * Default: select_queue=0
 */
static int select_queue;
module_param(select_queue, int, 0644);
MODULE_PARM_DESC(select_queue,
		 "Select between kernel provided method of selecting or driver method of selecting TX queue. Default is kernel method.");

static struct dentry *cxgb4_debugfs_root;

LIST_HEAD(adapter_list);
DEFINE_MUTEX(uld_mutex);

static void link_report(struct net_device *dev)
{
	if (!netif_carrier_ok(dev))
		netdev_info(dev, "link down\n");
	else {
		static const char *fc[] = { "no", "Rx", "Tx", "Tx/Rx" };

		const char *s;
		const struct port_info *p = netdev_priv(dev);

		switch (p->link_cfg.speed) {
		case 100:
			s = "100Mbps";
			break;
		case 1000:
			s = "1Gbps";
			break;
		case 10000:
			s = "10Gbps";
			break;
		case 25000:
			s = "25Gbps";
			break;
		case 40000:
			s = "40Gbps";
			break;
		case 100000:
			s = "100Gbps";
			break;
		default:
			pr_info("%s: unsupported speed: %d\n",
				dev->name, p->link_cfg.speed);
			return;
		}

		netdev_info(dev, "link up, %s, full-duplex, %s PAUSE\n", s,
			    fc[p->link_cfg.fc]);
	}
}

#ifdef CONFIG_CHELSIO_T4_DCB
/* Set up/tear down Data Center Bridging Priority mapping for a net device. */
static void dcb_tx_queue_prio_enable(struct net_device *dev, int enable)
{
	struct port_info *pi = netdev_priv(dev);
	struct adapter *adap = pi->adapter;
	struct sge_eth_txq *txq = &adap->sge.ethtxq[pi->first_qset];
	int i;

	/* We use a simple mapping of Port TX Queue Index to DCB
	 * Priority when we're enabling DCB.
	 */
	for (i = 0; i < pi->nqsets; i++, txq++) {
		u32 name, value;
		int err;

		name = (FW_PARAMS_MNEM_V(FW_PARAMS_MNEM_DMAQ) |
			FW_PARAMS_PARAM_X_V(
				FW_PARAMS_PARAM_DMAQ_EQ_DCBPRIO_ETH) |
			FW_PARAMS_PARAM_YZ_V(txq->q.cntxt_id));
		value = enable ? i : 0xffffffff;

		/* Since we can be called while atomic (from "interrupt
		 * level") we need to issue the Set Parameters Commannd
		 * without sleeping (timeout < 0).
		 */
		err = t4_set_params_timeout(adap, adap->mbox, adap->pf, 0, 1,
					    &name, &value,
					    -FW_CMD_MAX_TIMEOUT);

		if (err)
			dev_err(adap->pdev_dev,
				"Can't %s DCB Priority on port %d, TX Queue %d: err=%d\n",
				enable ? "set" : "unset", pi->port_id, i, -err);
		else
			txq->dcb_prio = value;
	}
}

static int cxgb4_dcb_enabled(const struct net_device *dev)
{
	struct port_info *pi = netdev_priv(dev);

	if (!pi->dcb.enabled)
		return 0;

	return ((pi->dcb.state == CXGB4_DCB_STATE_FW_ALLSYNCED) ||
		(pi->dcb.state == CXGB4_DCB_STATE_HOST));
}
#endif /* CONFIG_CHELSIO_T4_DCB */

void t4_os_link_changed(struct adapter *adapter, int port_id, int link_stat)
{
	struct net_device *dev = adapter->port[port_id];

	/* Skip changes from disabled ports. */
	if (netif_running(dev) && link_stat != netif_carrier_ok(dev)) {
		if (link_stat)
			netif_carrier_on(dev);
		else {
#ifdef CONFIG_CHELSIO_T4_DCB
			if (cxgb4_dcb_enabled(dev)) {
				cxgb4_dcb_state_init(dev);
				dcb_tx_queue_prio_enable(dev, false);
			}
#endif /* CONFIG_CHELSIO_T4_DCB */
			netif_carrier_off(dev);
		}

		link_report(dev);
	}
}

void t4_os_portmod_changed(const struct adapter *adap, int port_id)
{
	static const char *mod_str[] = {
		NULL, "LR", "SR", "ER", "passive DA", "active DA", "LRM"
	};

	const struct net_device *dev = adap->port[port_id];
	const struct port_info *pi = netdev_priv(dev);

	if (pi->mod_type == FW_PORT_MOD_TYPE_NONE)
		netdev_info(dev, "port module unplugged\n");
	else if (pi->mod_type < ARRAY_SIZE(mod_str))
		netdev_info(dev, "%s module inserted\n", mod_str[pi->mod_type]);
	else if (pi->mod_type == FW_PORT_MOD_TYPE_NOTSUPPORTED)
		netdev_info(dev, "%s: unsupported port module inserted\n",
			    dev->name);
	else if (pi->mod_type == FW_PORT_MOD_TYPE_UNKNOWN)
		netdev_info(dev, "%s: unknown port module inserted\n",
			    dev->name);
	else if (pi->mod_type == FW_PORT_MOD_TYPE_ERROR)
		netdev_info(dev, "%s: transceiver module error\n", dev->name);
	else
		netdev_info(dev, "%s: unknown module type %d inserted\n",
			    dev->name, pi->mod_type);
}

int dbfifo_int_thresh = 10; /* 10 == 640 entry threshold */
module_param(dbfifo_int_thresh, int, 0644);
MODULE_PARM_DESC(dbfifo_int_thresh, "doorbell fifo interrupt threshold");

/*
 * usecs to sleep while draining the dbfifo
 */
static int dbfifo_drain_delay = 1000;
module_param(dbfifo_drain_delay, int, 0644);
MODULE_PARM_DESC(dbfifo_drain_delay,
		 "usecs to sleep while draining the dbfifo");

static inline int cxgb4_set_addr_hash(struct port_info *pi)
{
	struct adapter *adap = pi->adapter;
	u64 vec = 0;
	bool ucast = false;
	struct hash_mac_addr *entry;

	/* Calculate the hash vector for the updated list and program it */
	list_for_each_entry(entry, &adap->mac_hlist, list) {
		ucast |= is_unicast_ether_addr(entry->addr);
		vec |= (1ULL << hash_mac_addr(entry->addr));
	}
	return t4_set_addr_hash(adap, adap->mbox, pi->viid, ucast,
				vec, false);
}

static int cxgb4_mac_sync(struct net_device *netdev, const u8 *mac_addr)
{
	struct port_info *pi = netdev_priv(netdev);
	struct adapter *adap = pi->adapter;
	int ret;
	u64 mhash = 0;
	u64 uhash = 0;
	bool free = false;
	bool ucast = is_unicast_ether_addr(mac_addr);
	const u8 *maclist[1] = {mac_addr};
	struct hash_mac_addr *new_entry;

	ret = t4_alloc_mac_filt(adap, adap->mbox, pi->viid, free, 1, maclist,
				NULL, ucast ? &uhash : &mhash, false);
	if (ret < 0)
		goto out;
	/* if hash != 0, then add the addr to hash addr list
	 * so on the end we will calculate the hash for the
	 * list and program it
	 */
	if (uhash || mhash) {
		new_entry = kzalloc(sizeof(*new_entry), GFP_ATOMIC);
		if (!new_entry)
			return -ENOMEM;
		ether_addr_copy(new_entry->addr, mac_addr);
		list_add_tail(&new_entry->list, &adap->mac_hlist);
		ret = cxgb4_set_addr_hash(pi);
	}
out:
	return ret < 0 ? ret : 0;
}

static int cxgb4_mac_unsync(struct net_device *netdev, const u8 *mac_addr)
{
	struct port_info *pi = netdev_priv(netdev);
	struct adapter *adap = pi->adapter;
	int ret;
	const u8 *maclist[1] = {mac_addr};
	struct hash_mac_addr *entry, *tmp;

	/* If the MAC address to be removed is in the hash addr
	 * list, delete it from the list and update hash vector
	 */
	list_for_each_entry_safe(entry, tmp, &adap->mac_hlist, list) {
		if (ether_addr_equal(entry->addr, mac_addr)) {
			list_del(&entry->list);
			kfree(entry);
			return cxgb4_set_addr_hash(pi);
		}
	}

	ret = t4_free_mac_filt(adap, adap->mbox, pi->viid, 1, maclist, false);
	return ret < 0 ? -EINVAL : 0;
}

/*
 * Set Rx properties of a port, such as promiscruity, address filters, and MTU.
 * If @mtu is -1 it is left unchanged.
 */
static int set_rxmode(struct net_device *dev, int mtu, bool sleep_ok)
{
	struct port_info *pi = netdev_priv(dev);
	struct adapter *adapter = pi->adapter;

	__dev_uc_sync(dev, cxgb4_mac_sync, cxgb4_mac_unsync);
	__dev_mc_sync(dev, cxgb4_mac_sync, cxgb4_mac_unsync);

	return t4_set_rxmode(adapter, adapter->mbox, pi->viid, mtu,
			     (dev->flags & IFF_PROMISC) ? 1 : 0,
			     (dev->flags & IFF_ALLMULTI) ? 1 : 0, 1, -1,
			     sleep_ok);
}

/**
 *	link_start - enable a port
 *	@dev: the port to enable
 *
 *	Performs the MAC and PHY actions needed to enable a port.
 */
static int link_start(struct net_device *dev)
{
	int ret;
	struct port_info *pi = netdev_priv(dev);
	unsigned int mb = pi->adapter->pf;

	/*
	 * We do not set address filters and promiscuity here, the stack does
	 * that step explicitly.
	 */
	ret = t4_set_rxmode(pi->adapter, mb, pi->viid, dev->mtu, -1, -1, -1,
			    !!(dev->features & NETIF_F_HW_VLAN_CTAG_RX), true);
	if (ret == 0) {
		ret = t4_change_mac(pi->adapter, mb, pi->viid,
				    pi->xact_addr_filt, dev->dev_addr, true,
				    true);
		if (ret >= 0) {
			pi->xact_addr_filt = ret;
			ret = 0;
		}
	}
	if (ret == 0)
		ret = t4_link_l1cfg(pi->adapter, mb, pi->tx_chan,
				    &pi->link_cfg);
	if (ret == 0) {
		local_bh_disable();
		ret = t4_enable_vi_params(pi->adapter, mb, pi->viid, true,
					  true, CXGB4_DCB_ENABLED);
		local_bh_enable();
	}

	return ret;
}

#ifdef CONFIG_CHELSIO_T4_DCB
/* Handle a Data Center Bridging update message from the firmware. */
static void dcb_rpl(struct adapter *adap, const struct fw_port_cmd *pcmd)
{
	int port = FW_PORT_CMD_PORTID_G(ntohl(pcmd->op_to_portid));
	struct net_device *dev = adap->port[adap->chan_map[port]];
	int old_dcb_enabled = cxgb4_dcb_enabled(dev);
	int new_dcb_enabled;

	cxgb4_dcb_handle_fw_update(adap, pcmd);
	new_dcb_enabled = cxgb4_dcb_enabled(dev);

	/* If the DCB has become enabled or disabled on the port then we're
	 * going to need to set up/tear down DCB Priority parameters for the
	 * TX Queues associated with the port.
	 */
	if (new_dcb_enabled != old_dcb_enabled)
		dcb_tx_queue_prio_enable(dev, new_dcb_enabled);
}
#endif /* CONFIG_CHELSIO_T4_DCB */

/* Response queue handler for the FW event queue.
 */
static int fwevtq_handler(struct sge_rspq *q, const __be64 *rsp,
			  const struct pkt_gl *gl)
{
	u8 opcode = ((const struct rss_header *)rsp)->opcode;

	rsp++;                                          /* skip RSS header */

	/* FW can send EGR_UPDATEs encapsulated in a CPL_FW4_MSG.
	 */
	if (unlikely(opcode == CPL_FW4_MSG &&
	   ((const struct cpl_fw4_msg *)rsp)->type == FW_TYPE_RSSCPL)) {
		rsp++;
		opcode = ((const struct rss_header *)rsp)->opcode;
		rsp++;
		if (opcode != CPL_SGE_EGR_UPDATE) {
			dev_err(q->adap->pdev_dev, "unexpected FW4/CPL %#x on FW event queue\n"
				, opcode);
			goto out;
		}
	}

	if (likely(opcode == CPL_SGE_EGR_UPDATE)) {
		const struct cpl_sge_egr_update *p = (void *)rsp;
		unsigned int qid = EGR_QID_G(ntohl(p->opcode_qid));
		struct sge_txq *txq;

		txq = q->adap->sge.egr_map[qid - q->adap->sge.egr_start];
		txq->restarts++;
		if (txq->q_type == CXGB4_TXQ_ETH) {
			struct sge_eth_txq *eq;

			eq = container_of(txq, struct sge_eth_txq, q);
			netif_tx_wake_queue(eq->txq);
		} else {
			struct sge_uld_txq *oq;

			oq = container_of(txq, struct sge_uld_txq, q);
			tasklet_schedule(&oq->qresume_tsk);
		}
	} else if (opcode == CPL_FW6_MSG || opcode == CPL_FW4_MSG) {
		const struct cpl_fw6_msg *p = (void *)rsp;

#ifdef CONFIG_CHELSIO_T4_DCB
		const struct fw_port_cmd *pcmd = (const void *)p->data;
		unsigned int cmd = FW_CMD_OP_G(ntohl(pcmd->op_to_portid));
		unsigned int action =
			FW_PORT_CMD_ACTION_G(ntohl(pcmd->action_to_len16));

		if (cmd == FW_PORT_CMD &&
		    (action == FW_PORT_ACTION_GET_PORT_INFO ||
		     action == FW_PORT_ACTION_GET_PORT_INFO32)) {
			int port = FW_PORT_CMD_PORTID_G(
					be32_to_cpu(pcmd->op_to_portid));
			struct net_device *dev;
			int dcbxdis, state_input;

			dev = q->adap->port[q->adap->chan_map[port]];
			dcbxdis = (action == FW_PORT_ACTION_GET_PORT_INFO
				   ? !!(pcmd->u.info.dcbxdis_pkd &
					FW_PORT_CMD_DCBXDIS_F)
				   : !!(pcmd->u.info32.lstatus32_to_cbllen32 &
					FW_PORT_CMD_DCBXDIS32_F));
			state_input = (dcbxdis
				       ? CXGB4_DCB_INPUT_FW_DISABLED
				       : CXGB4_DCB_INPUT_FW_ENABLED);

			cxgb4_dcb_state_fsm(dev, state_input);
		}

		if (cmd == FW_PORT_CMD &&
		    action == FW_PORT_ACTION_L2_DCB_CFG)
			dcb_rpl(q->adap, pcmd);
		else
#endif
			if (p->type == 0)
				t4_handle_fw_rpl(q->adap, p->data);
	} else if (opcode == CPL_L2T_WRITE_RPL) {
		const struct cpl_l2t_write_rpl *p = (void *)rsp;

		do_l2t_write_rpl(q->adap, p);
	} else if (opcode == CPL_SET_TCB_RPL) {
		const struct cpl_set_tcb_rpl *p = (void *)rsp;

		filter_rpl(q->adap, p);
	} else
		dev_err(q->adap->pdev_dev,
			"unexpected CPL %#x on FW event queue\n", opcode);
out:
	return 0;
}

static void disable_msi(struct adapter *adapter)
{
	if (adapter->flags & USING_MSIX) {
		pci_disable_msix(adapter->pdev);
		adapter->flags &= ~USING_MSIX;
	} else if (adapter->flags & USING_MSI) {
		pci_disable_msi(adapter->pdev);
		adapter->flags &= ~USING_MSI;
	}
}

/*
 * Interrupt handler for non-data events used with MSI-X.
 */
static irqreturn_t t4_nondata_intr(int irq, void *cookie)
{
	struct adapter *adap = cookie;
	u32 v = t4_read_reg(adap, MYPF_REG(PL_PF_INT_CAUSE_A));

	if (v & PFSW_F) {
		adap->swintr = 1;
		t4_write_reg(adap, MYPF_REG(PL_PF_INT_CAUSE_A), v);
	}
	if (adap->flags & MASTER_PF)
		t4_slow_intr_handler(adap);
	return IRQ_HANDLED;
}

/*
 * Name the MSI-X interrupts.
 */
static void name_msix_vecs(struct adapter *adap)
{
	int i, j, msi_idx = 2, n = sizeof(adap->msix_info[0].desc);

	/* non-data interrupts */
	snprintf(adap->msix_info[0].desc, n, "%s", adap->port[0]->name);

	/* FW events */
	snprintf(adap->msix_info[1].desc, n, "%s-FWeventq",
		 adap->port[0]->name);

	/* Ethernet queues */
	for_each_port(adap, j) {
		struct net_device *d = adap->port[j];
		const struct port_info *pi = netdev_priv(d);

		for (i = 0; i < pi->nqsets; i++, msi_idx++)
			snprintf(adap->msix_info[msi_idx].desc, n, "%s-Rx%d",
				 d->name, i);
	}
}

static int request_msix_queue_irqs(struct adapter *adap)
{
	struct sge *s = &adap->sge;
	int err, ethqidx;
	int msi_index = 2;

	err = request_irq(adap->msix_info[1].vec, t4_sge_intr_msix, 0,
			  adap->msix_info[1].desc, &s->fw_evtq);
	if (err)
		return err;

	for_each_ethrxq(s, ethqidx) {
		err = request_irq(adap->msix_info[msi_index].vec,
				  t4_sge_intr_msix, 0,
				  adap->msix_info[msi_index].desc,
				  &s->ethrxq[ethqidx].rspq);
		if (err)
			goto unwind;
		msi_index++;
	}
	return 0;

unwind:
	while (--ethqidx >= 0)
		free_irq(adap->msix_info[--msi_index].vec,
			 &s->ethrxq[ethqidx].rspq);
	free_irq(adap->msix_info[1].vec, &s->fw_evtq);
	return err;
}

static void free_msix_queue_irqs(struct adapter *adap)
{
	int i, msi_index = 2;
	struct sge *s = &adap->sge;

	free_irq(adap->msix_info[1].vec, &s->fw_evtq);
	for_each_ethrxq(s, i)
		free_irq(adap->msix_info[msi_index++].vec, &s->ethrxq[i].rspq);
}

/**
 *	cxgb4_write_rss - write the RSS table for a given port
 *	@pi: the port
 *	@queues: array of queue indices for RSS
 *
 *	Sets up the portion of the HW RSS table for the port's VI to distribute
 *	packets to the Rx queues in @queues.
 *	Should never be called before setting up sge eth rx queues
 */
int cxgb4_write_rss(const struct port_info *pi, const u16 *queues)
{
	u16 *rss;
	int i, err;
	struct adapter *adapter = pi->adapter;
	const struct sge_eth_rxq *rxq;

	rxq = &adapter->sge.ethrxq[pi->first_qset];
	rss = kmalloc(pi->rss_size * sizeof(u16), GFP_KERNEL);
	if (!rss)
		return -ENOMEM;

	/* map the queue indices to queue ids */
	for (i = 0; i < pi->rss_size; i++, queues++)
		rss[i] = rxq[*queues].rspq.abs_id;

	err = t4_config_rss_range(adapter, adapter->pf, pi->viid, 0,
				  pi->rss_size, rss, pi->rss_size);
	/* If Tunnel All Lookup isn't specified in the global RSS
	 * Configuration, then we need to specify a default Ingress
	 * Queue for any ingress packets which aren't hashed.  We'll
	 * use our first ingress queue ...
	 */
	if (!err)
		err = t4_config_vi_rss(adapter, adapter->mbox, pi->viid,
				       FW_RSS_VI_CONFIG_CMD_IP6FOURTUPEN_F |
				       FW_RSS_VI_CONFIG_CMD_IP6TWOTUPEN_F |
				       FW_RSS_VI_CONFIG_CMD_IP4FOURTUPEN_F |
				       FW_RSS_VI_CONFIG_CMD_IP4TWOTUPEN_F |
				       FW_RSS_VI_CONFIG_CMD_UDPEN_F,
				       rss[0]);
	kfree(rss);
	return err;
}

/**
 *	setup_rss - configure RSS
 *	@adap: the adapter
 *
 *	Sets up RSS for each port.
 */
static int setup_rss(struct adapter *adap)
{
	int i, j, err;

	for_each_port(adap, i) {
		const struct port_info *pi = adap2pinfo(adap, i);

		/* Fill default values with equal distribution */
		for (j = 0; j < pi->rss_size; j++)
			pi->rss[j] = j % pi->nqsets;

		err = cxgb4_write_rss(pi, pi->rss);
		if (err)
			return err;
	}
	return 0;
}

/*
 * Return the channel of the ingress queue with the given qid.
 */
static unsigned int rxq_to_chan(const struct sge *p, unsigned int qid)
{
	qid -= p->ingr_start;
	return netdev2pinfo(p->ingr_map[qid]->netdev)->tx_chan;
}

/*
 * Wait until all NAPI handlers are descheduled.
 */
static void quiesce_rx(struct adapter *adap)
{
	int i;

	for (i = 0; i < adap->sge.ingr_sz; i++) {
		struct sge_rspq *q = adap->sge.ingr_map[i];

		if (q && q->handler)
			napi_disable(&q->napi);
	}
}

/* Disable interrupt and napi handler */
static void disable_interrupts(struct adapter *adap)
{
	if (adap->flags & FULL_INIT_DONE) {
		t4_intr_disable(adap);
		if (adap->flags & USING_MSIX) {
			free_msix_queue_irqs(adap);
			free_irq(adap->msix_info[0].vec, adap);
		} else {
			free_irq(adap->pdev->irq, adap);
		}
		quiesce_rx(adap);
	}
}

/*
 * Enable NAPI scheduling and interrupt generation for all Rx queues.
 */
static void enable_rx(struct adapter *adap)
{
	int i;

	for (i = 0; i < adap->sge.ingr_sz; i++) {
		struct sge_rspq *q = adap->sge.ingr_map[i];

		if (!q)
			continue;
		if (q->handler)
			napi_enable(&q->napi);

		/* 0-increment GTS to start the timer and enable interrupts */
		t4_write_reg(adap, MYPF_REG(SGE_PF_GTS_A),
			     SEINTARM_V(q->intr_params) |
			     INGRESSQID_V(q->cntxt_id));
	}
}


static int setup_fw_sge_queues(struct adapter *adap)
{
	struct sge *s = &adap->sge;
	int err = 0;

	bitmap_zero(s->starving_fl, s->egr_sz);
	bitmap_zero(s->txq_maperr, s->egr_sz);

	if (adap->flags & USING_MSIX)
		adap->msi_idx = 1;         /* vector 0 is for non-queue interrupts */
	else {
		err = t4_sge_alloc_rxq(adap, &s->intrq, false, adap->port[0], 0,
				       NULL, NULL, NULL, -1);
		if (err)
			return err;
		adap->msi_idx = -((int)s->intrq.abs_id + 1);
	}

	err = t4_sge_alloc_rxq(adap, &s->fw_evtq, true, adap->port[0],
			       adap->msi_idx, NULL, fwevtq_handler, NULL, -1);
	if (err)
		t4_free_sge_resources(adap);
	return err;
}

/**
 *	setup_sge_queues - configure SGE Tx/Rx/response queues
 *	@adap: the adapter
 *
 *	Determines how many sets of SGE queues to use and initializes them.
 *	We support multiple queue sets per port if we have MSI-X, otherwise
 *	just one queue set per port.
 */
static int setup_sge_queues(struct adapter *adap)
{
	int err, i, j;
	struct sge *s = &adap->sge;
	struct sge_uld_rxq_info *rxq_info = NULL;
	unsigned int cmplqid = 0;

	if (is_uld(adap))
		rxq_info = s->uld_rxq_info[CXGB4_ULD_RDMA];

	for_each_port(adap, i) {
		struct net_device *dev = adap->port[i];
		struct port_info *pi = netdev_priv(dev);
		struct sge_eth_rxq *q = &s->ethrxq[pi->first_qset];
		struct sge_eth_txq *t = &s->ethtxq[pi->first_qset];

		for (j = 0; j < pi->nqsets; j++, q++) {
			if (adap->msi_idx > 0)
				adap->msi_idx++;
			err = t4_sge_alloc_rxq(adap, &q->rspq, false, dev,
					       adap->msi_idx, &q->fl,
					       t4_ethrx_handler,
					       NULL,
					       t4_get_tp_ch_map(adap,
								pi->tx_chan));
			if (err)
				goto freeout;
			q->rspq.idx = j;
			memset(&q->stats, 0, sizeof(q->stats));
		}
		for (j = 0; j < pi->nqsets; j++, t++) {
			err = t4_sge_alloc_eth_txq(adap, t, dev,
					netdev_get_tx_queue(dev, j),
					s->fw_evtq.cntxt_id);
			if (err)
				goto freeout;
		}
	}

	for_each_port(adap, i) {
		/* Note that cmplqid below is 0 if we don't
		 * have RDMA queues, and that's the right value.
		 */
		if (rxq_info)
			cmplqid	= rxq_info->uldrxq[i].rspq.cntxt_id;

		err = t4_sge_alloc_ctrl_txq(adap, &s->ctrlq[i], adap->port[i],
					    s->fw_evtq.cntxt_id, cmplqid);
		if (err)
			goto freeout;
	}

	if (!is_t4(adap->params.chip)) {
		err = t4_sge_alloc_eth_txq(adap, &s->ptptxq, adap->port[0],
					   netdev_get_tx_queue(adap->port[0], 0)
					   , s->fw_evtq.cntxt_id);
		if (err)
			goto freeout;
	}

	t4_write_reg(adap, is_t4(adap->params.chip) ?
				MPS_TRC_RSS_CONTROL_A :
				MPS_T5_TRC_RSS_CONTROL_A,
		     RSSCONTROL_V(netdev2pinfo(adap->port[0])->tx_chan) |
		     QUEUENUMBER_V(s->ethrxq[0].rspq.abs_id));
	return 0;
freeout:
	t4_free_sge_resources(adap);
	return err;
}

static u16 cxgb_select_queue(struct net_device *dev, struct sk_buff *skb,
			     void *accel_priv, select_queue_fallback_t fallback)
{
	int txq;

#ifdef CONFIG_CHELSIO_T4_DCB
	/* If a Data Center Bridging has been successfully negotiated on this
	 * link then we'll use the skb's priority to map it to a TX Queue.
	 * The skb's priority is determined via the VLAN Tag Priority Code
	 * Point field.
	 */
	if (cxgb4_dcb_enabled(dev) && !is_kdump_kernel()) {
		u16 vlan_tci;
		int err;

		err = vlan_get_tag(skb, &vlan_tci);
		if (unlikely(err)) {
			if (net_ratelimit())
				netdev_warn(dev,
					    "TX Packet without VLAN Tag on DCB Link\n");
			txq = 0;
		} else {
			txq = (vlan_tci & VLAN_PRIO_MASK) >> VLAN_PRIO_SHIFT;
#ifdef CONFIG_CHELSIO_T4_FCOE
			if (skb->protocol == htons(ETH_P_FCOE))
				txq = skb->priority & 0x7;
#endif /* CONFIG_CHELSIO_T4_FCOE */
		}
		return txq;
	}
#endif /* CONFIG_CHELSIO_T4_DCB */

	if (select_queue) {
		txq = (skb_rx_queue_recorded(skb)
			? skb_get_rx_queue(skb)
			: smp_processor_id());

		while (unlikely(txq >= dev->real_num_tx_queues))
			txq -= dev->real_num_tx_queues;

		return txq;
	}

	return fallback(dev, skb) % dev->real_num_tx_queues;
}

static int closest_timer(const struct sge *s, int time)
{
	int i, delta, match = 0, min_delta = INT_MAX;

	for (i = 0; i < ARRAY_SIZE(s->timer_val); i++) {
		delta = time - s->timer_val[i];
		if (delta < 0)
			delta = -delta;
		if (delta < min_delta) {
			min_delta = delta;
			match = i;
		}
	}
	return match;
}

static int closest_thres(const struct sge *s, int thres)
{
	int i, delta, match = 0, min_delta = INT_MAX;

	for (i = 0; i < ARRAY_SIZE(s->counter_val); i++) {
		delta = thres - s->counter_val[i];
		if (delta < 0)
			delta = -delta;
		if (delta < min_delta) {
			min_delta = delta;
			match = i;
		}
	}
	return match;
}

/**
 *	cxgb4_set_rspq_intr_params - set a queue's interrupt holdoff parameters
 *	@q: the Rx queue
 *	@us: the hold-off time in us, or 0 to disable timer
 *	@cnt: the hold-off packet count, or 0 to disable counter
 *
 *	Sets an Rx queue's interrupt hold-off time and packet count.  At least
 *	one of the two needs to be enabled for the queue to generate interrupts.
 */
int cxgb4_set_rspq_intr_params(struct sge_rspq *q,
			       unsigned int us, unsigned int cnt)
{
	struct adapter *adap = q->adap;

	if ((us | cnt) == 0)
		cnt = 1;

	if (cnt) {
		int err;
		u32 v, new_idx;

		new_idx = closest_thres(&adap->sge, cnt);
		if (q->desc && q->pktcnt_idx != new_idx) {
			/* the queue has already been created, update it */
			v = FW_PARAMS_MNEM_V(FW_PARAMS_MNEM_DMAQ) |
			    FW_PARAMS_PARAM_X_V(
					FW_PARAMS_PARAM_DMAQ_IQ_INTCNTTHRESH) |
			    FW_PARAMS_PARAM_YZ_V(q->cntxt_id);
			err = t4_set_params(adap, adap->mbox, adap->pf, 0, 1,
					    &v, &new_idx);
			if (err)
				return err;
		}
		q->pktcnt_idx = new_idx;
	}

	us = us == 0 ? 6 : closest_timer(&adap->sge, us);
	q->intr_params = QINTR_TIMER_IDX_V(us) | QINTR_CNT_EN_V(cnt > 0);
	return 0;
}

static int cxgb_set_features(struct net_device *dev, netdev_features_t features)
{
	const struct port_info *pi = netdev_priv(dev);
	netdev_features_t changed = dev->features ^ features;
	int err;

	if (!(changed & NETIF_F_HW_VLAN_CTAG_RX))
		return 0;

	err = t4_set_rxmode(pi->adapter, pi->adapter->pf, pi->viid, -1,
			    -1, -1, -1,
			    !!(features & NETIF_F_HW_VLAN_CTAG_RX), true);
	if (unlikely(err))
		dev->features = features ^ NETIF_F_HW_VLAN_CTAG_RX;
	return err;
}

static int setup_debugfs(struct adapter *adap)
{
	if (IS_ERR_OR_NULL(adap->debugfs_root))
		return -1;

#ifdef CONFIG_DEBUG_FS
	t4_setup_debugfs(adap);
#endif
	return 0;
}

/*
 * upper-layer driver support
 */

/*
 * Allocate an active-open TID and set it to the supplied value.
 */
int cxgb4_alloc_atid(struct tid_info *t, void *data)
{
	int atid = -1;

	spin_lock_bh(&t->atid_lock);
	if (t->afree) {
		union aopen_entry *p = t->afree;

		atid = (p - t->atid_tab) + t->atid_base;
		t->afree = p->next;
		p->data = data;
		t->atids_in_use++;
	}
	spin_unlock_bh(&t->atid_lock);
	return atid;
}
EXPORT_SYMBOL(cxgb4_alloc_atid);

/*
 * Release an active-open TID.
 */
void cxgb4_free_atid(struct tid_info *t, unsigned int atid)
{
	union aopen_entry *p = &t->atid_tab[atid - t->atid_base];

	spin_lock_bh(&t->atid_lock);
	p->next = t->afree;
	t->afree = p;
	t->atids_in_use--;
	spin_unlock_bh(&t->atid_lock);
}
EXPORT_SYMBOL(cxgb4_free_atid);

/*
 * Allocate a server TID and set it to the supplied value.
 */
int cxgb4_alloc_stid(struct tid_info *t, int family, void *data)
{
	int stid;

	spin_lock_bh(&t->stid_lock);
	if (family == PF_INET) {
		stid = find_first_zero_bit(t->stid_bmap, t->nstids);
		if (stid < t->nstids)
			__set_bit(stid, t->stid_bmap);
		else
			stid = -1;
	} else {
		stid = bitmap_find_free_region(t->stid_bmap, t->nstids, 1);
		if (stid < 0)
			stid = -1;
	}
	if (stid >= 0) {
		t->stid_tab[stid].data = data;
		stid += t->stid_base;
		/* IPv6 requires max of 520 bits or 16 cells in TCAM
		 * This is equivalent to 4 TIDs. With CLIP enabled it
		 * needs 2 TIDs.
		 */
		if (family == PF_INET6) {
			t->stids_in_use += 2;
			t->v6_stids_in_use += 2;
		} else {
			t->stids_in_use++;
		}
	}
	spin_unlock_bh(&t->stid_lock);
	return stid;
}
EXPORT_SYMBOL(cxgb4_alloc_stid);

/* Allocate a server filter TID and set it to the supplied value.
 */
int cxgb4_alloc_sftid(struct tid_info *t, int family, void *data)
{
	int stid;

	spin_lock_bh(&t->stid_lock);
	if (family == PF_INET) {
		stid = find_next_zero_bit(t->stid_bmap,
				t->nstids + t->nsftids, t->nstids);
		if (stid < (t->nstids + t->nsftids))
			__set_bit(stid, t->stid_bmap);
		else
			stid = -1;
	} else {
		stid = -1;
	}
	if (stid >= 0) {
		t->stid_tab[stid].data = data;
		stid -= t->nstids;
		stid += t->sftid_base;
		t->sftids_in_use++;
	}
	spin_unlock_bh(&t->stid_lock);
	return stid;
}
EXPORT_SYMBOL(cxgb4_alloc_sftid);

/* Release a server TID.
 */
void cxgb4_free_stid(struct tid_info *t, unsigned int stid, int family)
{
	/* Is it a server filter TID? */
	if (t->nsftids && (stid >= t->sftid_base)) {
		stid -= t->sftid_base;
		stid += t->nstids;
	} else {
		stid -= t->stid_base;
	}

	spin_lock_bh(&t->stid_lock);
	if (family == PF_INET)
		__clear_bit(stid, t->stid_bmap);
	else
		bitmap_release_region(t->stid_bmap, stid, 1);
	t->stid_tab[stid].data = NULL;
	if (stid < t->nstids) {
		if (family == PF_INET6) {
			t->stids_in_use -= 2;
			t->v6_stids_in_use -= 2;
		} else {
			t->stids_in_use--;
		}
	} else {
		t->sftids_in_use--;
	}

	spin_unlock_bh(&t->stid_lock);
}
EXPORT_SYMBOL(cxgb4_free_stid);

/*
 * Populate a TID_RELEASE WR.  Caller must properly size the skb.
 */
static void mk_tid_release(struct sk_buff *skb, unsigned int chan,
			   unsigned int tid)
{
	struct cpl_tid_release *req;

	set_wr_txq(skb, CPL_PRIORITY_SETUP, chan);
	req = __skb_put(skb, sizeof(*req));
	INIT_TP_WR(req, tid);
	OPCODE_TID(req) = htonl(MK_OPCODE_TID(CPL_TID_RELEASE, tid));
}

/*
 * Queue a TID release request and if necessary schedule a work queue to
 * process it.
 */
static void cxgb4_queue_tid_release(struct tid_info *t, unsigned int chan,
				    unsigned int tid)
{
	void **p = &t->tid_tab[tid];
	struct adapter *adap = container_of(t, struct adapter, tids);

	spin_lock_bh(&adap->tid_release_lock);
	*p = adap->tid_release_head;
	/* Low 2 bits encode the Tx channel number */
	adap->tid_release_head = (void **)((uintptr_t)p | chan);
	if (!adap->tid_release_task_busy) {
		adap->tid_release_task_busy = true;
		queue_work(adap->workq, &adap->tid_release_task);
	}
	spin_unlock_bh(&adap->tid_release_lock);
}

/*
 * Process the list of pending TID release requests.
 */
static void process_tid_release_list(struct work_struct *work)
{
	struct sk_buff *skb;
	struct adapter *adap;

	adap = container_of(work, struct adapter, tid_release_task);

	spin_lock_bh(&adap->tid_release_lock);
	while (adap->tid_release_head) {
		void **p = adap->tid_release_head;
		unsigned int chan = (uintptr_t)p & 3;
		p = (void *)p - chan;

		adap->tid_release_head = *p;
		*p = NULL;
		spin_unlock_bh(&adap->tid_release_lock);

		while (!(skb = alloc_skb(sizeof(struct cpl_tid_release),
					 GFP_KERNEL)))
			schedule_timeout_uninterruptible(1);

		mk_tid_release(skb, chan, p - adap->tids.tid_tab);
		t4_ofld_send(adap, skb);
		spin_lock_bh(&adap->tid_release_lock);
	}
	adap->tid_release_task_busy = false;
	spin_unlock_bh(&adap->tid_release_lock);
}

/*
 * Release a TID and inform HW.  If we are unable to allocate the release
 * message we defer to a work queue.
 */
void cxgb4_remove_tid(struct tid_info *t, unsigned int chan, unsigned int tid,
		      unsigned short family)
{
	struct sk_buff *skb;
	struct adapter *adap = container_of(t, struct adapter, tids);

	WARN_ON(tid >= t->ntids);

	if (t->tid_tab[tid]) {
		t->tid_tab[tid] = NULL;
		atomic_dec(&t->conns_in_use);
		if (t->hash_base && (tid >= t->hash_base)) {
			if (family == AF_INET6)
				atomic_sub(2, &t->hash_tids_in_use);
			else
				atomic_dec(&t->hash_tids_in_use);
		} else {
			if (family == AF_INET6)
				atomic_sub(2, &t->tids_in_use);
			else
				atomic_dec(&t->tids_in_use);
		}
	}

	skb = alloc_skb(sizeof(struct cpl_tid_release), GFP_ATOMIC);
	if (likely(skb)) {
		mk_tid_release(skb, chan, tid);
		t4_ofld_send(adap, skb);
	} else
		cxgb4_queue_tid_release(t, chan, tid);
}
EXPORT_SYMBOL(cxgb4_remove_tid);

/*
 * Allocate and initialize the TID tables.  Returns 0 on success.
 */
static int tid_init(struct tid_info *t)
{
	struct adapter *adap = container_of(t, struct adapter, tids);
	unsigned int max_ftids = t->nftids + t->nsftids;
	unsigned int natids = t->natids;
	unsigned int stid_bmap_size;
	unsigned int ftid_bmap_size;
	size_t size;

	stid_bmap_size = BITS_TO_LONGS(t->nstids + t->nsftids);
	ftid_bmap_size = BITS_TO_LONGS(t->nftids);
	size = t->ntids * sizeof(*t->tid_tab) +
	       natids * sizeof(*t->atid_tab) +
	       t->nstids * sizeof(*t->stid_tab) +
	       t->nsftids * sizeof(*t->stid_tab) +
	       stid_bmap_size * sizeof(long) +
	       max_ftids * sizeof(*t->ftid_tab) +
	       ftid_bmap_size * sizeof(long);

	t->tid_tab = kvzalloc(size, GFP_KERNEL);
	if (!t->tid_tab)
		return -ENOMEM;

	t->atid_tab = (union aopen_entry *)&t->tid_tab[t->ntids];
	t->stid_tab = (struct serv_entry *)&t->atid_tab[natids];
	t->stid_bmap = (unsigned long *)&t->stid_tab[t->nstids + t->nsftids];
	t->ftid_tab = (struct filter_entry *)&t->stid_bmap[stid_bmap_size];
	t->ftid_bmap = (unsigned long *)&t->ftid_tab[max_ftids];
	spin_lock_init(&t->stid_lock);
	spin_lock_init(&t->atid_lock);
	spin_lock_init(&t->ftid_lock);

	t->stids_in_use = 0;
	t->v6_stids_in_use = 0;
	t->sftids_in_use = 0;
	t->afree = NULL;
	t->atids_in_use = 0;
	atomic_set(&t->tids_in_use, 0);
	atomic_set(&t->conns_in_use, 0);
	atomic_set(&t->hash_tids_in_use, 0);

	/* Setup the free list for atid_tab and clear the stid bitmap. */
	if (natids) {
		while (--natids)
			t->atid_tab[natids - 1].next = &t->atid_tab[natids];
		t->afree = t->atid_tab;
	}

	if (is_offload(adap)) {
		bitmap_zero(t->stid_bmap, t->nstids + t->nsftids);
		/* Reserve stid 0 for T4/T5 adapters */
		if (!t->stid_base &&
		    CHELSIO_CHIP_VERSION(adap->params.chip) <= CHELSIO_T5)
			__set_bit(0, t->stid_bmap);
	}

	bitmap_zero(t->ftid_bmap, t->nftids);
	return 0;
}

/**
 *	cxgb4_create_server - create an IP server
 *	@dev: the device
 *	@stid: the server TID
 *	@sip: local IP address to bind server to
 *	@sport: the server's TCP port
 *	@queue: queue to direct messages from this server to
 *
 *	Create an IP server for the given port and address.
 *	Returns <0 on error and one of the %NET_XMIT_* values on success.
 */
int cxgb4_create_server(const struct net_device *dev, unsigned int stid,
			__be32 sip, __be16 sport, __be16 vlan,
			unsigned int queue)
{
	unsigned int chan;
	struct sk_buff *skb;
	struct adapter *adap;
	struct cpl_pass_open_req *req;
	int ret;

	skb = alloc_skb(sizeof(*req), GFP_KERNEL);
	if (!skb)
		return -ENOMEM;

	adap = netdev2adap(dev);
	req = __skb_put(skb, sizeof(*req));
	INIT_TP_WR(req, 0);
	OPCODE_TID(req) = htonl(MK_OPCODE_TID(CPL_PASS_OPEN_REQ, stid));
	req->local_port = sport;
	req->peer_port = htons(0);
	req->local_ip = sip;
	req->peer_ip = htonl(0);
	chan = rxq_to_chan(&adap->sge, queue);
	req->opt0 = cpu_to_be64(TX_CHAN_V(chan));
	req->opt1 = cpu_to_be64(CONN_POLICY_V(CPL_CONN_POLICY_ASK) |
				SYN_RSS_ENABLE_F | SYN_RSS_QUEUE_V(queue));
	ret = t4_mgmt_tx(adap, skb);
	return net_xmit_eval(ret);
}
EXPORT_SYMBOL(cxgb4_create_server);

/*	cxgb4_create_server6 - create an IPv6 server
 *	@dev: the device
 *	@stid: the server TID
 *	@sip: local IPv6 address to bind server to
 *	@sport: the server's TCP port
 *	@queue: queue to direct messages from this server to
 *
 *	Create an IPv6 server for the given port and address.
 *	Returns <0 on error and one of the %NET_XMIT_* values on success.
 */
int cxgb4_create_server6(const struct net_device *dev, unsigned int stid,
			 const struct in6_addr *sip, __be16 sport,
			 unsigned int queue)
{
	unsigned int chan;
	struct sk_buff *skb;
	struct adapter *adap;
	struct cpl_pass_open_req6 *req;
	int ret;

	skb = alloc_skb(sizeof(*req), GFP_KERNEL);
	if (!skb)
		return -ENOMEM;

	adap = netdev2adap(dev);
	req = __skb_put(skb, sizeof(*req));
	INIT_TP_WR(req, 0);
	OPCODE_TID(req) = htonl(MK_OPCODE_TID(CPL_PASS_OPEN_REQ6, stid));
	req->local_port = sport;
	req->peer_port = htons(0);
	req->local_ip_hi = *(__be64 *)(sip->s6_addr);
	req->local_ip_lo = *(__be64 *)(sip->s6_addr + 8);
	req->peer_ip_hi = cpu_to_be64(0);
	req->peer_ip_lo = cpu_to_be64(0);
	chan = rxq_to_chan(&adap->sge, queue);
	req->opt0 = cpu_to_be64(TX_CHAN_V(chan));
	req->opt1 = cpu_to_be64(CONN_POLICY_V(CPL_CONN_POLICY_ASK) |
				SYN_RSS_ENABLE_F | SYN_RSS_QUEUE_V(queue));
	ret = t4_mgmt_tx(adap, skb);
	return net_xmit_eval(ret);
}
EXPORT_SYMBOL(cxgb4_create_server6);

int cxgb4_remove_server(const struct net_device *dev, unsigned int stid,
			unsigned int queue, bool ipv6)
{
	struct sk_buff *skb;
	struct adapter *adap;
	struct cpl_close_listsvr_req *req;
	int ret;

	adap = netdev2adap(dev);

	skb = alloc_skb(sizeof(*req), GFP_KERNEL);
	if (!skb)
		return -ENOMEM;

	req = __skb_put(skb, sizeof(*req));
	INIT_TP_WR(req, 0);
	OPCODE_TID(req) = htonl(MK_OPCODE_TID(CPL_CLOSE_LISTSRV_REQ, stid));
	req->reply_ctrl = htons(NO_REPLY_V(0) | (ipv6 ? LISTSVR_IPV6_V(1) :
				LISTSVR_IPV6_V(0)) | QUEUENO_V(queue));
	ret = t4_mgmt_tx(adap, skb);
	return net_xmit_eval(ret);
}
EXPORT_SYMBOL(cxgb4_remove_server);

/**
 *	cxgb4_best_mtu - find the entry in the MTU table closest to an MTU
 *	@mtus: the HW MTU table
 *	@mtu: the target MTU
 *	@idx: index of selected entry in the MTU table
 *
 *	Returns the index and the value in the HW MTU table that is closest to
 *	but does not exceed @mtu, unless @mtu is smaller than any value in the
 *	table, in which case that smallest available value is selected.
 */
unsigned int cxgb4_best_mtu(const unsigned short *mtus, unsigned short mtu,
			    unsigned int *idx)
{
	unsigned int i = 0;

	while (i < NMTUS - 1 && mtus[i + 1] <= mtu)
		++i;
	if (idx)
		*idx = i;
	return mtus[i];
}
EXPORT_SYMBOL(cxgb4_best_mtu);

/**
 *     cxgb4_best_aligned_mtu - find best MTU, [hopefully] data size aligned
 *     @mtus: the HW MTU table
 *     @header_size: Header Size
 *     @data_size_max: maximum Data Segment Size
 *     @data_size_align: desired Data Segment Size Alignment (2^N)
 *     @mtu_idxp: HW MTU Table Index return value pointer (possibly NULL)
 *
 *     Similar to cxgb4_best_mtu() but instead of searching the Hardware
 *     MTU Table based solely on a Maximum MTU parameter, we break that
 *     parameter up into a Header Size and Maximum Data Segment Size, and
 *     provide a desired Data Segment Size Alignment.  If we find an MTU in
 *     the Hardware MTU Table which will result in a Data Segment Size with
 *     the requested alignment _and_ that MTU isn't "too far" from the
 *     closest MTU, then we'll return that rather than the closest MTU.
 */
unsigned int cxgb4_best_aligned_mtu(const unsigned short *mtus,
				    unsigned short header_size,
				    unsigned short data_size_max,
				    unsigned short data_size_align,
				    unsigned int *mtu_idxp)
{
	unsigned short max_mtu = header_size + data_size_max;
	unsigned short data_size_align_mask = data_size_align - 1;
	int mtu_idx, aligned_mtu_idx;

	/* Scan the MTU Table till we find an MTU which is larger than our
	 * Maximum MTU or we reach the end of the table.  Along the way,
	 * record the last MTU found, if any, which will result in a Data
	 * Segment Length matching the requested alignment.
	 */
	for (mtu_idx = 0, aligned_mtu_idx = -1; mtu_idx < NMTUS; mtu_idx++) {
		unsigned short data_size = mtus[mtu_idx] - header_size;

		/* If this MTU minus the Header Size would result in a
		 * Data Segment Size of the desired alignment, remember it.
		 */
		if ((data_size & data_size_align_mask) == 0)
			aligned_mtu_idx = mtu_idx;

		/* If we're not at the end of the Hardware MTU Table and the
		 * next element is larger than our Maximum MTU, drop out of
		 * the loop.
		 */
		if (mtu_idx+1 < NMTUS && mtus[mtu_idx+1] > max_mtu)
			break;
	}

	/* If we fell out of the loop because we ran to the end of the table,
	 * then we just have to use the last [largest] entry.
	 */
	if (mtu_idx == NMTUS)
		mtu_idx--;

	/* If we found an MTU which resulted in the requested Data Segment
	 * Length alignment and that's "not far" from the largest MTU which is
	 * less than or equal to the maximum MTU, then use that.
	 */
	if (aligned_mtu_idx >= 0 &&
	    mtu_idx - aligned_mtu_idx <= 1)
		mtu_idx = aligned_mtu_idx;

	/* If the caller has passed in an MTU Index pointer, pass the
	 * MTU Index back.  Return the MTU value.
	 */
	if (mtu_idxp)
		*mtu_idxp = mtu_idx;
	return mtus[mtu_idx];
}
EXPORT_SYMBOL(cxgb4_best_aligned_mtu);

/**
 *	cxgb4_tp_smt_idx - Get the Source Mac Table index for this VI
 *	@chip: chip type
 *	@viid: VI id of the given port
 *
 *	Return the SMT index for this VI.
 */
unsigned int cxgb4_tp_smt_idx(enum chip_type chip, unsigned int viid)
{
	/* In T4/T5, SMT contains 256 SMAC entries organized in
	 * 128 rows of 2 entries each.
	 * In T6, SMT contains 256 SMAC entries in 256 rows.
	 * TODO: The below code needs to be updated when we add support
	 * for 256 VFs.
	 */
	if (CHELSIO_CHIP_VERSION(chip) <= CHELSIO_T5)
		return ((viid & 0x7f) << 1);
	else
		return (viid & 0x7f);
}
EXPORT_SYMBOL(cxgb4_tp_smt_idx);

/**
 *	cxgb4_port_chan - get the HW channel of a port
 *	@dev: the net device for the port
 *
 *	Return the HW Tx channel of the given port.
 */
unsigned int cxgb4_port_chan(const struct net_device *dev)
{
	return netdev2pinfo(dev)->tx_chan;
}
EXPORT_SYMBOL(cxgb4_port_chan);

unsigned int cxgb4_dbfifo_count(const struct net_device *dev, int lpfifo)
{
	struct adapter *adap = netdev2adap(dev);
	u32 v1, v2, lp_count, hp_count;

	v1 = t4_read_reg(adap, SGE_DBFIFO_STATUS_A);
	v2 = t4_read_reg(adap, SGE_DBFIFO_STATUS2_A);
	if (is_t4(adap->params.chip)) {
		lp_count = LP_COUNT_G(v1);
		hp_count = HP_COUNT_G(v1);
	} else {
		lp_count = LP_COUNT_T5_G(v1);
		hp_count = HP_COUNT_T5_G(v2);
	}
	return lpfifo ? lp_count : hp_count;
}
EXPORT_SYMBOL(cxgb4_dbfifo_count);

/**
 *	cxgb4_port_viid - get the VI id of a port
 *	@dev: the net device for the port
 *
 *	Return the VI id of the given port.
 */
unsigned int cxgb4_port_viid(const struct net_device *dev)
{
	return netdev2pinfo(dev)->viid;
}
EXPORT_SYMBOL(cxgb4_port_viid);

/**
 *	cxgb4_port_idx - get the index of a port
 *	@dev: the net device for the port
 *
 *	Return the index of the given port.
 */
unsigned int cxgb4_port_idx(const struct net_device *dev)
{
	return netdev2pinfo(dev)->port_id;
}
EXPORT_SYMBOL(cxgb4_port_idx);

void cxgb4_get_tcp_stats(struct pci_dev *pdev, struct tp_tcp_stats *v4,
			 struct tp_tcp_stats *v6)
{
	struct adapter *adap = pci_get_drvdata(pdev);

	spin_lock(&adap->stats_lock);
	t4_tp_get_tcp_stats(adap, v4, v6);
	spin_unlock(&adap->stats_lock);
}
EXPORT_SYMBOL(cxgb4_get_tcp_stats);

void cxgb4_iscsi_init(struct net_device *dev, unsigned int tag_mask,
		      const unsigned int *pgsz_order)
{
	struct adapter *adap = netdev2adap(dev);

	t4_write_reg(adap, ULP_RX_ISCSI_TAGMASK_A, tag_mask);
	t4_write_reg(adap, ULP_RX_ISCSI_PSZ_A, HPZ0_V(pgsz_order[0]) |
		     HPZ1_V(pgsz_order[1]) | HPZ2_V(pgsz_order[2]) |
		     HPZ3_V(pgsz_order[3]));
}
EXPORT_SYMBOL(cxgb4_iscsi_init);

int cxgb4_flush_eq_cache(struct net_device *dev)
{
	struct adapter *adap = netdev2adap(dev);

	return t4_sge_ctxt_flush(adap, adap->mbox);
}
EXPORT_SYMBOL(cxgb4_flush_eq_cache);

static int read_eq_indices(struct adapter *adap, u16 qid, u16 *pidx, u16 *cidx)
{
	u32 addr = t4_read_reg(adap, SGE_DBQ_CTXT_BADDR_A) + 24 * qid + 8;
	__be64 indices;
	int ret;

	spin_lock(&adap->win0_lock);
	ret = t4_memory_rw(adap, 0, MEM_EDC0, addr,
			   sizeof(indices), (__be32 *)&indices,
			   T4_MEMORY_READ);
	spin_unlock(&adap->win0_lock);
	if (!ret) {
		*cidx = (be64_to_cpu(indices) >> 25) & 0xffff;
		*pidx = (be64_to_cpu(indices) >> 9) & 0xffff;
	}
	return ret;
}

int cxgb4_sync_txq_pidx(struct net_device *dev, u16 qid, u16 pidx,
			u16 size)
{
	struct adapter *adap = netdev2adap(dev);
	u16 hw_pidx, hw_cidx;
	int ret;

	ret = read_eq_indices(adap, qid, &hw_pidx, &hw_cidx);
	if (ret)
		goto out;

	if (pidx != hw_pidx) {
		u16 delta;
		u32 val;

		if (pidx >= hw_pidx)
			delta = pidx - hw_pidx;
		else
			delta = size - hw_pidx + pidx;

		if (is_t4(adap->params.chip))
			val = PIDX_V(delta);
		else
			val = PIDX_T5_V(delta);
		wmb();
		t4_write_reg(adap, MYPF_REG(SGE_PF_KDOORBELL_A),
			     QID_V(qid) | val);
	}
out:
	return ret;
}
EXPORT_SYMBOL(cxgb4_sync_txq_pidx);

int cxgb4_read_tpte(struct net_device *dev, u32 stag, __be32 *tpte)
{
	struct adapter *adap;
	u32 offset, memtype, memaddr;
	u32 edc0_size, edc1_size, mc0_size, mc1_size, size;
	u32 edc0_end, edc1_end, mc0_end, mc1_end;
	int ret;

	adap = netdev2adap(dev);

	offset = ((stag >> 8) * 32) + adap->vres.stag.start;

	/* Figure out where the offset lands in the Memory Type/Address scheme.
	 * This code assumes that the memory is laid out starting at offset 0
	 * with no breaks as: EDC0, EDC1, MC0, MC1. All cards have both EDC0
	 * and EDC1.  Some cards will have neither MC0 nor MC1, most cards have
	 * MC0, and some have both MC0 and MC1.
	 */
	size = t4_read_reg(adap, MA_EDRAM0_BAR_A);
	edc0_size = EDRAM0_SIZE_G(size) << 20;
	size = t4_read_reg(adap, MA_EDRAM1_BAR_A);
	edc1_size = EDRAM1_SIZE_G(size) << 20;
	size = t4_read_reg(adap, MA_EXT_MEMORY0_BAR_A);
	mc0_size = EXT_MEM0_SIZE_G(size) << 20;

	edc0_end = edc0_size;
	edc1_end = edc0_end + edc1_size;
	mc0_end = edc1_end + mc0_size;

	if (offset < edc0_end) {
		memtype = MEM_EDC0;
		memaddr = offset;
	} else if (offset < edc1_end) {
		memtype = MEM_EDC1;
		memaddr = offset - edc0_end;
	} else {
		if (offset < mc0_end) {
			memtype = MEM_MC0;
			memaddr = offset - edc1_end;
		} else if (is_t5(adap->params.chip)) {
			size = t4_read_reg(adap, MA_EXT_MEMORY1_BAR_A);
			mc1_size = EXT_MEM1_SIZE_G(size) << 20;
			mc1_end = mc0_end + mc1_size;
			if (offset < mc1_end) {
				memtype = MEM_MC1;
				memaddr = offset - mc0_end;
			} else {
				/* offset beyond the end of any memory */
				goto err;
			}
		} else {
			/* T4/T6 only has a single memory channel */
			goto err;
		}
	}

	spin_lock(&adap->win0_lock);
	ret = t4_memory_rw(adap, 0, memtype, memaddr, 32, tpte, T4_MEMORY_READ);
	spin_unlock(&adap->win0_lock);
	return ret;

err:
	dev_err(adap->pdev_dev, "stag %#x, offset %#x out of range\n",
		stag, offset);
	return -EINVAL;
}
EXPORT_SYMBOL(cxgb4_read_tpte);

u64 cxgb4_read_sge_timestamp(struct net_device *dev)
{
	u32 hi, lo;
	struct adapter *adap;

	adap = netdev2adap(dev);
	lo = t4_read_reg(adap, SGE_TIMESTAMP_LO_A);
	hi = TSVAL_G(t4_read_reg(adap, SGE_TIMESTAMP_HI_A));

	return ((u64)hi << 32) | (u64)lo;
}
EXPORT_SYMBOL(cxgb4_read_sge_timestamp);

int cxgb4_bar2_sge_qregs(struct net_device *dev,
			 unsigned int qid,
			 enum cxgb4_bar2_qtype qtype,
			 int user,
			 u64 *pbar2_qoffset,
			 unsigned int *pbar2_qid)
{
	return t4_bar2_sge_qregs(netdev2adap(dev),
				 qid,
				 (qtype == CXGB4_BAR2_QTYPE_EGRESS
				  ? T4_BAR2_QTYPE_EGRESS
				  : T4_BAR2_QTYPE_INGRESS),
				 user,
				 pbar2_qoffset,
				 pbar2_qid);
}
EXPORT_SYMBOL(cxgb4_bar2_sge_qregs);

static struct pci_driver cxgb4_driver;

static void check_neigh_update(struct neighbour *neigh)
{
	const struct device *parent;
	const struct net_device *netdev = neigh->dev;

	if (is_vlan_dev(netdev))
		netdev = vlan_dev_real_dev(netdev);
	parent = netdev->dev.parent;
	if (parent && parent->driver == &cxgb4_driver.driver)
		t4_l2t_update(dev_get_drvdata(parent), neigh);
}

static int netevent_cb(struct notifier_block *nb, unsigned long event,
		       void *data)
{
	switch (event) {
	case NETEVENT_NEIGH_UPDATE:
		check_neigh_update(data);
		break;
	case NETEVENT_REDIRECT:
	default:
		break;
	}
	return 0;
}

static bool netevent_registered;
static struct notifier_block cxgb4_netevent_nb = {
	.notifier_call = netevent_cb
};

static void drain_db_fifo(struct adapter *adap, int usecs)
{
	u32 v1, v2, lp_count, hp_count;

	do {
		v1 = t4_read_reg(adap, SGE_DBFIFO_STATUS_A);
		v2 = t4_read_reg(adap, SGE_DBFIFO_STATUS2_A);
		if (is_t4(adap->params.chip)) {
			lp_count = LP_COUNT_G(v1);
			hp_count = HP_COUNT_G(v1);
		} else {
			lp_count = LP_COUNT_T5_G(v1);
			hp_count = HP_COUNT_T5_G(v2);
		}

		if (lp_count == 0 && hp_count == 0)
			break;
		set_current_state(TASK_UNINTERRUPTIBLE);
		schedule_timeout(usecs_to_jiffies(usecs));
	} while (1);
}

static void disable_txq_db(struct sge_txq *q)
{
	unsigned long flags;

	spin_lock_irqsave(&q->db_lock, flags);
	q->db_disabled = 1;
	spin_unlock_irqrestore(&q->db_lock, flags);
}

static void enable_txq_db(struct adapter *adap, struct sge_txq *q)
{
	spin_lock_irq(&q->db_lock);
	if (q->db_pidx_inc) {
		/* Make sure that all writes to the TX descriptors
		 * are committed before we tell HW about them.
		 */
		wmb();
		t4_write_reg(adap, MYPF_REG(SGE_PF_KDOORBELL_A),
			     QID_V(q->cntxt_id) | PIDX_V(q->db_pidx_inc));
		q->db_pidx_inc = 0;
	}
	q->db_disabled = 0;
	spin_unlock_irq(&q->db_lock);
}

static void disable_dbs(struct adapter *adap)
{
	int i;

	for_each_ethrxq(&adap->sge, i)
		disable_txq_db(&adap->sge.ethtxq[i].q);
	if (is_offload(adap)) {
		struct sge_uld_txq_info *txq_info =
			adap->sge.uld_txq_info[CXGB4_TX_OFLD];

		if (txq_info) {
			for_each_ofldtxq(&adap->sge, i) {
				struct sge_uld_txq *txq = &txq_info->uldtxq[i];

				disable_txq_db(&txq->q);
			}
		}
	}
	for_each_port(adap, i)
		disable_txq_db(&adap->sge.ctrlq[i].q);
}

static void enable_dbs(struct adapter *adap)
{
	int i;

	for_each_ethrxq(&adap->sge, i)
		enable_txq_db(adap, &adap->sge.ethtxq[i].q);
	if (is_offload(adap)) {
		struct sge_uld_txq_info *txq_info =
			adap->sge.uld_txq_info[CXGB4_TX_OFLD];

		if (txq_info) {
			for_each_ofldtxq(&adap->sge, i) {
				struct sge_uld_txq *txq = &txq_info->uldtxq[i];

				enable_txq_db(adap, &txq->q);
			}
		}
	}
	for_each_port(adap, i)
		enable_txq_db(adap, &adap->sge.ctrlq[i].q);
}

static void notify_rdma_uld(struct adapter *adap, enum cxgb4_control cmd)
{
	enum cxgb4_uld type = CXGB4_ULD_RDMA;

	if (adap->uld && adap->uld[type].handle)
		adap->uld[type].control(adap->uld[type].handle, cmd);
}

static void process_db_full(struct work_struct *work)
{
	struct adapter *adap;

	adap = container_of(work, struct adapter, db_full_task);

	drain_db_fifo(adap, dbfifo_drain_delay);
	enable_dbs(adap);
	notify_rdma_uld(adap, CXGB4_CONTROL_DB_EMPTY);
	if (CHELSIO_CHIP_VERSION(adap->params.chip) <= CHELSIO_T5)
		t4_set_reg_field(adap, SGE_INT_ENABLE3_A,
				 DBFIFO_HP_INT_F | DBFIFO_LP_INT_F,
				 DBFIFO_HP_INT_F | DBFIFO_LP_INT_F);
	else
		t4_set_reg_field(adap, SGE_INT_ENABLE3_A,
				 DBFIFO_LP_INT_F, DBFIFO_LP_INT_F);
}

static void sync_txq_pidx(struct adapter *adap, struct sge_txq *q)
{
	u16 hw_pidx, hw_cidx;
	int ret;

	spin_lock_irq(&q->db_lock);
	ret = read_eq_indices(adap, (u16)q->cntxt_id, &hw_pidx, &hw_cidx);
	if (ret)
		goto out;
	if (q->db_pidx != hw_pidx) {
		u16 delta;
		u32 val;

		if (q->db_pidx >= hw_pidx)
			delta = q->db_pidx - hw_pidx;
		else
			delta = q->size - hw_pidx + q->db_pidx;

		if (is_t4(adap->params.chip))
			val = PIDX_V(delta);
		else
			val = PIDX_T5_V(delta);
		wmb();
		t4_write_reg(adap, MYPF_REG(SGE_PF_KDOORBELL_A),
			     QID_V(q->cntxt_id) | val);
	}
out:
	q->db_disabled = 0;
	q->db_pidx_inc = 0;
	spin_unlock_irq(&q->db_lock);
	if (ret)
		CH_WARN(adap, "DB drop recovery failed.\n");
}

static void recover_all_queues(struct adapter *adap)
{
	int i;

	for_each_ethrxq(&adap->sge, i)
		sync_txq_pidx(adap, &adap->sge.ethtxq[i].q);
	if (is_offload(adap)) {
		struct sge_uld_txq_info *txq_info =
			adap->sge.uld_txq_info[CXGB4_TX_OFLD];
		if (txq_info) {
			for_each_ofldtxq(&adap->sge, i) {
				struct sge_uld_txq *txq = &txq_info->uldtxq[i];

				sync_txq_pidx(adap, &txq->q);
			}
		}
	}
	for_each_port(adap, i)
		sync_txq_pidx(adap, &adap->sge.ctrlq[i].q);
}

static void process_db_drop(struct work_struct *work)
{
	struct adapter *adap;

	adap = container_of(work, struct adapter, db_drop_task);

	if (is_t4(adap->params.chip)) {
		drain_db_fifo(adap, dbfifo_drain_delay);
		notify_rdma_uld(adap, CXGB4_CONTROL_DB_DROP);
		drain_db_fifo(adap, dbfifo_drain_delay);
		recover_all_queues(adap);
		drain_db_fifo(adap, dbfifo_drain_delay);
		enable_dbs(adap);
		notify_rdma_uld(adap, CXGB4_CONTROL_DB_EMPTY);
	} else if (is_t5(adap->params.chip)) {
		u32 dropped_db = t4_read_reg(adap, 0x010ac);
		u16 qid = (dropped_db >> 15) & 0x1ffff;
		u16 pidx_inc = dropped_db & 0x1fff;
		u64 bar2_qoffset;
		unsigned int bar2_qid;
		int ret;

		ret = t4_bar2_sge_qregs(adap, qid, T4_BAR2_QTYPE_EGRESS,
					0, &bar2_qoffset, &bar2_qid);
		if (ret)
			dev_err(adap->pdev_dev, "doorbell drop recovery: "
				"qid=%d, pidx_inc=%d\n", qid, pidx_inc);
		else
			writel(PIDX_T5_V(pidx_inc) | QID_V(bar2_qid),
			       adap->bar2 + bar2_qoffset + SGE_UDB_KDOORBELL);

		/* Re-enable BAR2 WC */
		t4_set_reg_field(adap, 0x10b0, 1<<15, 1<<15);
	}

	if (CHELSIO_CHIP_VERSION(adap->params.chip) <= CHELSIO_T5)
		t4_set_reg_field(adap, SGE_DOORBELL_CONTROL_A, DROPPED_DB_F, 0);
}

void t4_db_full(struct adapter *adap)
{
	if (is_t4(adap->params.chip)) {
		disable_dbs(adap);
		notify_rdma_uld(adap, CXGB4_CONTROL_DB_FULL);
		t4_set_reg_field(adap, SGE_INT_ENABLE3_A,
				 DBFIFO_HP_INT_F | DBFIFO_LP_INT_F, 0);
		queue_work(adap->workq, &adap->db_full_task);
	}
}

void t4_db_dropped(struct adapter *adap)
{
	if (is_t4(adap->params.chip)) {
		disable_dbs(adap);
		notify_rdma_uld(adap, CXGB4_CONTROL_DB_FULL);
	}
	queue_work(adap->workq, &adap->db_drop_task);
}

void t4_register_netevent_notifier(void)
{
	if (!netevent_registered) {
		register_netevent_notifier(&cxgb4_netevent_nb);
		netevent_registered = true;
	}
}

static void detach_ulds(struct adapter *adap)
{
	unsigned int i;

	mutex_lock(&uld_mutex);
	list_del(&adap->list_node);

	for (i = 0; i < CXGB4_ULD_MAX; i++)
		if (adap->uld && adap->uld[i].handle)
			adap->uld[i].state_change(adap->uld[i].handle,
					     CXGB4_STATE_DETACH);

	if (netevent_registered && list_empty(&adapter_list)) {
		unregister_netevent_notifier(&cxgb4_netevent_nb);
		netevent_registered = false;
	}
	mutex_unlock(&uld_mutex);
}

static void notify_ulds(struct adapter *adap, enum cxgb4_state new_state)
{
	unsigned int i;

	mutex_lock(&uld_mutex);
	for (i = 0; i < CXGB4_ULD_MAX; i++)
		if (adap->uld && adap->uld[i].handle)
			adap->uld[i].state_change(adap->uld[i].handle,
						  new_state);
	mutex_unlock(&uld_mutex);
}

#if IS_ENABLED(CONFIG_IPV6)
static int cxgb4_inet6addr_handler(struct notifier_block *this,
				   unsigned long event, void *data)
{
	struct inet6_ifaddr *ifa = data;
	struct net_device *event_dev = ifa->idev->dev;
	const struct device *parent = NULL;
#if IS_ENABLED(CONFIG_BONDING)
	struct adapter *adap;
#endif
	if (is_vlan_dev(event_dev))
		event_dev = vlan_dev_real_dev(event_dev);
#if IS_ENABLED(CONFIG_BONDING)
	if (event_dev->flags & IFF_MASTER) {
		list_for_each_entry(adap, &adapter_list, list_node) {
			switch (event) {
			case NETDEV_UP:
				cxgb4_clip_get(adap->port[0],
					       (const u32 *)ifa, 1);
				break;
			case NETDEV_DOWN:
				cxgb4_clip_release(adap->port[0],
						   (const u32 *)ifa, 1);
				break;
			default:
				break;
			}
		}
		return NOTIFY_OK;
	}
#endif

	if (event_dev)
		parent = event_dev->dev.parent;

	if (parent && parent->driver == &cxgb4_driver.driver) {
		switch (event) {
		case NETDEV_UP:
			cxgb4_clip_get(event_dev, (const u32 *)ifa, 1);
			break;
		case NETDEV_DOWN:
			cxgb4_clip_release(event_dev, (const u32 *)ifa, 1);
			break;
		default:
			break;
		}
	}
	return NOTIFY_OK;
}

static bool inet6addr_registered;
static struct notifier_block cxgb4_inet6addr_notifier = {
	.notifier_call = cxgb4_inet6addr_handler
};

static void update_clip(const struct adapter *adap)
{
	int i;
	struct net_device *dev;
	int ret;

	rcu_read_lock();

	for (i = 0; i < MAX_NPORTS; i++) {
		dev = adap->port[i];
		ret = 0;

		if (dev)
			ret = cxgb4_update_root_dev_clip(dev);

		if (ret < 0)
			break;
	}
	rcu_read_unlock();
}
#endif /* IS_ENABLED(CONFIG_IPV6) */

/**
 *	cxgb_up - enable the adapter
 *	@adap: adapter being enabled
 *
 *	Called when the first port is enabled, this function performs the
 *	actions necessary to make an adapter operational, such as completing
 *	the initialization of HW modules, and enabling interrupts.
 *
 *	Must be called with the rtnl lock held.
 */
static int cxgb_up(struct adapter *adap)
{
	int err;

	mutex_lock(&uld_mutex);
	err = setup_sge_queues(adap);
	if (err)
		goto rel_lock;
	err = setup_rss(adap);
	if (err)
		goto freeq;

	if (adap->flags & USING_MSIX) {
		name_msix_vecs(adap);
		err = request_irq(adap->msix_info[0].vec, t4_nondata_intr, 0,
				  adap->msix_info[0].desc, adap);
		if (err)
			goto irq_err;
		err = request_msix_queue_irqs(adap);
		if (err) {
			free_irq(adap->msix_info[0].vec, adap);
			goto irq_err;
		}
	} else {
		err = request_irq(adap->pdev->irq, t4_intr_handler(adap),
				  (adap->flags & USING_MSI) ? 0 : IRQF_SHARED,
				  adap->port[0]->name, adap);
		if (err)
			goto irq_err;
	}

	enable_rx(adap);
	t4_sge_start(adap);
	t4_intr_enable(adap);
	adap->flags |= FULL_INIT_DONE;
	mutex_unlock(&uld_mutex);

	notify_ulds(adap, CXGB4_STATE_UP);
#if IS_ENABLED(CONFIG_IPV6)
	update_clip(adap);
#endif
	/* Initialize hash mac addr list*/
	INIT_LIST_HEAD(&adap->mac_hlist);
	return err;

 irq_err:
	dev_err(adap->pdev_dev, "request_irq failed, err %d\n", err);
 freeq:
	t4_free_sge_resources(adap);
 rel_lock:
	mutex_unlock(&uld_mutex);
	return err;
}

static void cxgb_down(struct adapter *adapter)
{
	cancel_work_sync(&adapter->tid_release_task);
	cancel_work_sync(&adapter->db_full_task);
	cancel_work_sync(&adapter->db_drop_task);
	adapter->tid_release_task_busy = false;
	adapter->tid_release_head = NULL;

	t4_sge_stop(adapter);
	t4_free_sge_resources(adapter);
	adapter->flags &= ~FULL_INIT_DONE;
}

/*
 * net_device operations
 */
static int cxgb_open(struct net_device *dev)
{
	int err;
	struct port_info *pi = netdev_priv(dev);
	struct adapter *adapter = pi->adapter;

	netif_carrier_off(dev);

	if (!(adapter->flags & FULL_INIT_DONE)) {
		err = cxgb_up(adapter);
		if (err < 0)
			return err;
	}

	/* It's possible that the basic port information could have
	 * changed since we first read it.
	 */
	err = t4_update_port_info(pi);
	if (err < 0)
		return err;

	err = link_start(dev);
	if (!err)
		netif_tx_start_all_queues(dev);
	return err;
}

static int cxgb_close(struct net_device *dev)
{
	struct port_info *pi = netdev_priv(dev);
	struct adapter *adapter = pi->adapter;

	netif_tx_stop_all_queues(dev);
	netif_carrier_off(dev);
	return t4_enable_vi(adapter, adapter->pf, pi->viid, false, false);
}

int cxgb4_create_server_filter(const struct net_device *dev, unsigned int stid,
		__be32 sip, __be16 sport, __be16 vlan,
		unsigned int queue, unsigned char port, unsigned char mask)
{
	int ret;
	struct filter_entry *f;
	struct adapter *adap;
	int i;
	u8 *val;

	adap = netdev2adap(dev);

	/* Adjust stid to correct filter index */
	stid -= adap->tids.sftid_base;
	stid += adap->tids.nftids;

	/* Check to make sure the filter requested is writable ...
	 */
	f = &adap->tids.ftid_tab[stid];
	ret = writable_filter(f);
	if (ret)
		return ret;

	/* Clear out any old resources being used by the filter before
	 * we start constructing the new filter.
	 */
	if (f->valid)
		clear_filter(adap, f);

	/* Clear out filter specifications */
	memset(&f->fs, 0, sizeof(struct ch_filter_specification));
	f->fs.val.lport = cpu_to_be16(sport);
	f->fs.mask.lport  = ~0;
	val = (u8 *)&sip;
	if ((val[0] | val[1] | val[2] | val[3]) != 0) {
		for (i = 0; i < 4; i++) {
			f->fs.val.lip[i] = val[i];
			f->fs.mask.lip[i] = ~0;
		}
		if (adap->params.tp.vlan_pri_map & PORT_F) {
			f->fs.val.iport = port;
			f->fs.mask.iport = mask;
		}
	}

	if (adap->params.tp.vlan_pri_map & PROTOCOL_F) {
		f->fs.val.proto = IPPROTO_TCP;
		f->fs.mask.proto = ~0;
	}

	f->fs.dirsteer = 1;
	f->fs.iq = queue;
	/* Mark filter as locked */
	f->locked = 1;
	f->fs.rpttid = 1;

	/* Save the actual tid. We need this to get the corresponding
	 * filter entry structure in filter_rpl.
	 */
	f->tid = stid + adap->tids.ftid_base;
	ret = set_filter_wr(adap, stid);
	if (ret) {
		clear_filter(adap, f);
		return ret;
	}

	return 0;
}
EXPORT_SYMBOL(cxgb4_create_server_filter);

int cxgb4_remove_server_filter(const struct net_device *dev, unsigned int stid,
		unsigned int queue, bool ipv6)
{
	struct filter_entry *f;
	struct adapter *adap;

	adap = netdev2adap(dev);

	/* Adjust stid to correct filter index */
	stid -= adap->tids.sftid_base;
	stid += adap->tids.nftids;

	f = &adap->tids.ftid_tab[stid];
	/* Unlock the filter */
	f->locked = 0;

	return delete_filter(adap, stid);
}
EXPORT_SYMBOL(cxgb4_remove_server_filter);

static void cxgb_get_stats(struct net_device *dev,
			   struct rtnl_link_stats64 *ns)
{
	struct port_stats stats;
	struct port_info *p = netdev_priv(dev);
	struct adapter *adapter = p->adapter;

	/* Block retrieving statistics during EEH error
	 * recovery. Otherwise, the recovery might fail
	 * and the PCI device will be removed permanently
	 */
	spin_lock(&adapter->stats_lock);
	if (!netif_device_present(dev)) {
		spin_unlock(&adapter->stats_lock);
		return;
	}
	t4_get_port_stats_offset(adapter, p->tx_chan, &stats,
				 &p->stats_base);
	spin_unlock(&adapter->stats_lock);

	ns->tx_bytes   = stats.tx_octets;
	ns->tx_packets = stats.tx_frames;
	ns->rx_bytes   = stats.rx_octets;
	ns->rx_packets = stats.rx_frames;
	ns->multicast  = stats.rx_mcast_frames;

	/* detailed rx_errors */
	ns->rx_length_errors = stats.rx_jabber + stats.rx_too_long +
			       stats.rx_runt;
	ns->rx_over_errors   = 0;
	ns->rx_crc_errors    = stats.rx_fcs_err;
	ns->rx_frame_errors  = stats.rx_symbol_err;
	ns->rx_dropped	     = stats.rx_ovflow0 + stats.rx_ovflow1 +
			       stats.rx_ovflow2 + stats.rx_ovflow3 +
			       stats.rx_trunc0 + stats.rx_trunc1 +
			       stats.rx_trunc2 + stats.rx_trunc3;
	ns->rx_missed_errors = 0;

	/* detailed tx_errors */
	ns->tx_aborted_errors   = 0;
	ns->tx_carrier_errors   = 0;
	ns->tx_fifo_errors      = 0;
	ns->tx_heartbeat_errors = 0;
	ns->tx_window_errors    = 0;

	ns->tx_errors = stats.tx_error_frames;
	ns->rx_errors = stats.rx_symbol_err + stats.rx_fcs_err +
		ns->rx_length_errors + stats.rx_len_err + ns->rx_fifo_errors;
}

static int cxgb_ioctl(struct net_device *dev, struct ifreq *req, int cmd)
{
	unsigned int mbox;
	int ret = 0, prtad, devad;
	struct port_info *pi = netdev_priv(dev);
	struct adapter *adapter = pi->adapter;
	struct mii_ioctl_data *data = (struct mii_ioctl_data *)&req->ifr_data;

	switch (cmd) {
	case SIOCGMIIPHY:
		if (pi->mdio_addr < 0)
			return -EOPNOTSUPP;
		data->phy_id = pi->mdio_addr;
		break;
	case SIOCGMIIREG:
	case SIOCSMIIREG:
		if (mdio_phy_id_is_c45(data->phy_id)) {
			prtad = mdio_phy_id_prtad(data->phy_id);
			devad = mdio_phy_id_devad(data->phy_id);
		} else if (data->phy_id < 32) {
			prtad = data->phy_id;
			devad = 0;
			data->reg_num &= 0x1f;
		} else
			return -EINVAL;

		mbox = pi->adapter->pf;
		if (cmd == SIOCGMIIREG)
			ret = t4_mdio_rd(pi->adapter, mbox, prtad, devad,
					 data->reg_num, &data->val_out);
		else
			ret = t4_mdio_wr(pi->adapter, mbox, prtad, devad,
					 data->reg_num, data->val_in);
		break;
	case SIOCGHWTSTAMP:
		return copy_to_user(req->ifr_data, &pi->tstamp_config,
				    sizeof(pi->tstamp_config)) ?
			-EFAULT : 0;
	case SIOCSHWTSTAMP:
		if (copy_from_user(&pi->tstamp_config, req->ifr_data,
				   sizeof(pi->tstamp_config)))
			return -EFAULT;

		if (!is_t4(adapter->params.chip)) {
			switch (pi->tstamp_config.tx_type) {
			case HWTSTAMP_TX_OFF:
			case HWTSTAMP_TX_ON:
				break;
			default:
				return -ERANGE;
			}

			switch (pi->tstamp_config.rx_filter) {
			case HWTSTAMP_FILTER_NONE:
				pi->rxtstamp = false;
				break;
			case HWTSTAMP_FILTER_PTP_V1_L4_EVENT:
			case HWTSTAMP_FILTER_PTP_V2_L4_EVENT:
				cxgb4_ptprx_timestamping(pi, pi->port_id,
							 PTP_TS_L4);
				break;
			case HWTSTAMP_FILTER_PTP_V2_EVENT:
				cxgb4_ptprx_timestamping(pi, pi->port_id,
							 PTP_TS_L2_L4);
				break;
			case HWTSTAMP_FILTER_ALL:
			case HWTSTAMP_FILTER_PTP_V1_L4_SYNC:
			case HWTSTAMP_FILTER_PTP_V1_L4_DELAY_REQ:
			case HWTSTAMP_FILTER_PTP_V2_L4_SYNC:
			case HWTSTAMP_FILTER_PTP_V2_L4_DELAY_REQ:
				pi->rxtstamp = true;
				break;
			default:
				pi->tstamp_config.rx_filter =
					HWTSTAMP_FILTER_NONE;
				return -ERANGE;
			}

			if ((pi->tstamp_config.tx_type == HWTSTAMP_TX_OFF) &&
			    (pi->tstamp_config.rx_filter ==
				HWTSTAMP_FILTER_NONE)) {
				if (cxgb4_ptp_txtype(adapter, pi->port_id) >= 0)
					pi->ptp_enable = false;
			}

			if (pi->tstamp_config.rx_filter !=
				HWTSTAMP_FILTER_NONE) {
				if (cxgb4_ptp_redirect_rx_packet(adapter,
								 pi) >= 0)
					pi->ptp_enable = true;
			}
		} else {
			/* For T4 Adapters */
			switch (pi->tstamp_config.rx_filter) {
			case HWTSTAMP_FILTER_NONE:
			pi->rxtstamp = false;
			break;
			case HWTSTAMP_FILTER_ALL:
			pi->rxtstamp = true;
			break;
			default:
			pi->tstamp_config.rx_filter =
			HWTSTAMP_FILTER_NONE;
			return -ERANGE;
			}
		}
		return copy_to_user(req->ifr_data, &pi->tstamp_config,
				    sizeof(pi->tstamp_config)) ?
			-EFAULT : 0;
	default:
		return -EOPNOTSUPP;
	}
	return ret;
}

static void cxgb_set_rxmode(struct net_device *dev)
{
	/* unfortunately we can't return errors to the stack */
	set_rxmode(dev, -1, false);
}

static int cxgb_change_mtu(struct net_device *dev, int new_mtu)
{
	int ret;
	struct port_info *pi = netdev_priv(dev);

	ret = t4_set_rxmode(pi->adapter, pi->adapter->pf, pi->viid, new_mtu, -1,
			    -1, -1, -1, true);
	if (!ret)
		dev->mtu = new_mtu;
	return ret;
}

#ifdef CONFIG_PCI_IOV
static int dummy_open(struct net_device *dev)
{
	/* Turn carrier off since we don't have to transmit anything on this
	 * interface.
	 */
	netif_carrier_off(dev);
	return 0;
}

/* Fill MAC address that will be assigned by the FW */
static void fill_vf_station_mac_addr(struct adapter *adap)
{
	unsigned int i;
	u8 hw_addr[ETH_ALEN], macaddr[ETH_ALEN];
	int err;
	u8 *na;
	u16 a, b;

	err = t4_get_raw_vpd_params(adap, &adap->params.vpd);
	if (!err) {
		na = adap->params.vpd.na;
		for (i = 0; i < ETH_ALEN; i++)
			hw_addr[i] = (hex2val(na[2 * i + 0]) * 16 +
				      hex2val(na[2 * i + 1]));
		a = (hw_addr[0] << 8) | hw_addr[1];
		b = (hw_addr[1] << 8) | hw_addr[2];
		a ^= b;
		a |= 0x0200;    /* locally assigned Ethernet MAC address */
		a &= ~0x0100;   /* not a multicast Ethernet MAC address */
		macaddr[0] = a >> 8;
		macaddr[1] = a & 0xff;

		for (i = 2; i < 5; i++)
			macaddr[i] = hw_addr[i + 1];

		for (i = 0; i < adap->num_vfs; i++) {
			macaddr[5] = adap->pf * 16 + i;
			ether_addr_copy(adap->vfinfo[i].vf_mac_addr, macaddr);
		}
	}
}

static int cxgb_set_vf_mac(struct net_device *dev, int vf, u8 *mac)
{
	struct port_info *pi = netdev_priv(dev);
	struct adapter *adap = pi->adapter;
	int ret;

	/* verify MAC addr is valid */
	if (!is_valid_ether_addr(mac)) {
		dev_err(pi->adapter->pdev_dev,
			"Invalid Ethernet address %pM for VF %d\n",
			mac, vf);
		return -EINVAL;
	}

	dev_info(pi->adapter->pdev_dev,
		 "Setting MAC %pM on VF %d\n", mac, vf);
	ret = t4_set_vf_mac_acl(adap, vf + 1, 1, mac);
	if (!ret)
		ether_addr_copy(adap->vfinfo[vf].vf_mac_addr, mac);
	return ret;
}

static int cxgb_get_vf_config(struct net_device *dev,
			      int vf, struct ifla_vf_info *ivi)
{
	struct port_info *pi = netdev_priv(dev);
	struct adapter *adap = pi->adapter;

	if (vf >= adap->num_vfs)
		return -EINVAL;
	ivi->vf = vf;
	ivi->max_tx_rate = adap->vfinfo[vf].tx_rate;
	ivi->min_tx_rate = 0;
	ether_addr_copy(ivi->mac, adap->vfinfo[vf].vf_mac_addr);
	return 0;
}

static int cxgb_get_phys_port_id(struct net_device *dev,
				 struct netdev_phys_item_id *ppid)
{
	struct port_info *pi = netdev_priv(dev);
	unsigned int phy_port_id;

	phy_port_id = pi->adapter->adap_idx * 10 + pi->port_id;
	ppid->id_len = sizeof(phy_port_id);
	memcpy(ppid->id, &phy_port_id, ppid->id_len);
	return 0;
}

static int cxgb_set_vf_rate(struct net_device *dev, int vf, int min_tx_rate,
			    int max_tx_rate)
{
	struct port_info *pi = netdev_priv(dev);
	struct adapter *adap = pi->adapter;
<<<<<<< HEAD
	struct fw_port_cmd port_cmd, port_rpl;
	u32 link_status, speed = 0;
	u32 fw_pfvf, fw_class;
	int class_id = vf;
	int link_ok, ret;
=======
	unsigned int link_ok, speed, mtu;
	u32 fw_pfvf, fw_class;
	int class_id = vf;
	int ret;
>>>>>>> bb176f67
	u16 pktsize;

	if (vf >= adap->num_vfs)
		return -EINVAL;

	if (min_tx_rate) {
		dev_err(adap->pdev_dev,
			"Min tx rate (%d) (> 0) for VF %d is Invalid.\n",
			min_tx_rate, vf);
		return -EINVAL;
	}
<<<<<<< HEAD
	/* Retrieve link details for VF port */
	memset(&port_cmd, 0, sizeof(port_cmd));
	port_cmd.op_to_portid = cpu_to_be32(FW_CMD_OP_V(FW_PORT_CMD) |
					    FW_CMD_REQUEST_F |
					    FW_CMD_READ_F |
					    FW_PORT_CMD_PORTID_V(pi->port_id));
	port_cmd.action_to_len16 =
		cpu_to_be32(FW_PORT_CMD_ACTION_V(FW_PORT_ACTION_GET_PORT_INFO) |
			    FW_LEN16(port_cmd));
	ret = t4_wr_mbox(adap, adap->mbox, &port_cmd, sizeof(port_cmd),
			 &port_rpl);
	if (ret != FW_SUCCESS) {
		dev_err(adap->pdev_dev,
			"Failed to get link status for VF %d\n", vf);
		return -EINVAL;
	}
	link_status = be32_to_cpu(port_rpl.u.info.lstatus_to_modtype);
	link_ok = (link_status & FW_PORT_CMD_LSTATUS_F) != 0;
=======

	ret = t4_get_link_params(pi, &link_ok, &speed, &mtu);
	if (ret != FW_SUCCESS) {
		dev_err(adap->pdev_dev,
			"Failed to get link information for VF %d\n", vf);
		return -EINVAL;
	}

>>>>>>> bb176f67
	if (!link_ok) {
		dev_err(adap->pdev_dev, "Link down for VF %d\n", vf);
		return -EINVAL;
	}
<<<<<<< HEAD
	/* Determine link speed */
	if (link_status & FW_PORT_CMD_LSPEED_V(FW_PORT_CAP_SPEED_100M))
		speed = 100;
	else if (link_status & FW_PORT_CMD_LSPEED_V(FW_PORT_CAP_SPEED_1G))
		speed = 1000;
	else if (link_status & FW_PORT_CMD_LSPEED_V(FW_PORT_CAP_SPEED_10G))
		speed = 10000;
	else if (link_status & FW_PORT_CMD_LSPEED_V(FW_PORT_CAP_SPEED_25G))
		speed = 25000;
	else if (link_status & FW_PORT_CMD_LSPEED_V(FW_PORT_CAP_SPEED_40G))
		speed = 40000;
	else if (link_status & FW_PORT_CMD_LSPEED_V(FW_PORT_CAP_SPEED_100G))
		speed = 100000;
=======
>>>>>>> bb176f67

	if (max_tx_rate > speed) {
		dev_err(adap->pdev_dev,
			"Max tx rate %d for VF %d can't be > link-speed %u",
			max_tx_rate, vf, speed);
		return -EINVAL;
	}
<<<<<<< HEAD
	pktsize = be16_to_cpu(port_rpl.u.info.mtu);
=======

	pktsize = mtu;
>>>>>>> bb176f67
	/* subtract ethhdr size and 4 bytes crc since, f/w appends it */
	pktsize = pktsize - sizeof(struct ethhdr) - 4;
	/* subtract ipv4 hdr size, tcp hdr size to get typical IPv4 MSS size */
	pktsize = pktsize - sizeof(struct iphdr) - sizeof(struct tcphdr);
	/* configure Traffic Class for rate-limiting */
	ret = t4_sched_params(adap, SCHED_CLASS_TYPE_PACKET,
			      SCHED_CLASS_LEVEL_CL_RL,
			      SCHED_CLASS_MODE_CLASS,
			      SCHED_CLASS_RATEUNIT_BITS,
			      SCHED_CLASS_RATEMODE_ABS,
<<<<<<< HEAD
			      pi->port_id, class_id, 0,
=======
			      pi->tx_chan, class_id, 0,
>>>>>>> bb176f67
			      max_tx_rate * 1000, 0, pktsize);
	if (ret) {
		dev_err(adap->pdev_dev, "Err %d for Traffic Class config\n",
			ret);
		return -EINVAL;
	}
	dev_info(adap->pdev_dev,
		 "Class %d with MSS %u configured with rate %u\n",
		 class_id, pktsize, max_tx_rate);

	/* bind VF to configured Traffic Class */
	fw_pfvf = (FW_PARAMS_MNEM_V(FW_PARAMS_MNEM_PFVF) |
		   FW_PARAMS_PARAM_X_V(FW_PARAMS_PARAM_PFVF_SCHEDCLASS_ETH));
	fw_class = class_id;
	ret = t4_set_params(adap, adap->mbox, adap->pf, vf + 1, 1, &fw_pfvf,
			    &fw_class);
	if (ret) {
		dev_err(adap->pdev_dev,
			"Err %d in binding VF %d to Traffic Class %d\n",
			ret, vf, class_id);
		return -EINVAL;
	}
	dev_info(adap->pdev_dev, "PF %d VF %d is bound to Class %d\n",
		 adap->pf, vf, class_id);
	adap->vfinfo[vf].tx_rate = max_tx_rate;
	return 0;
}

#endif

static int cxgb_set_mac_addr(struct net_device *dev, void *p)
{
	int ret;
	struct sockaddr *addr = p;
	struct port_info *pi = netdev_priv(dev);

	if (!is_valid_ether_addr(addr->sa_data))
		return -EADDRNOTAVAIL;

	ret = t4_change_mac(pi->adapter, pi->adapter->pf, pi->viid,
			    pi->xact_addr_filt, addr->sa_data, true, true);
	if (ret < 0)
		return ret;

	memcpy(dev->dev_addr, addr->sa_data, dev->addr_len);
	pi->xact_addr_filt = ret;
	return 0;
}

#ifdef CONFIG_NET_POLL_CONTROLLER
static void cxgb_netpoll(struct net_device *dev)
{
	struct port_info *pi = netdev_priv(dev);
	struct adapter *adap = pi->adapter;

	if (adap->flags & USING_MSIX) {
		int i;
		struct sge_eth_rxq *rx = &adap->sge.ethrxq[pi->first_qset];

		for (i = pi->nqsets; i; i--, rx++)
			t4_sge_intr_msix(0, &rx->rspq);
	} else
		t4_intr_handler(adap)(0, adap);
}
#endif

static int cxgb_set_tx_maxrate(struct net_device *dev, int index, u32 rate)
{
	struct port_info *pi = netdev_priv(dev);
	struct adapter *adap = pi->adapter;
	struct sched_class *e;
	struct ch_sched_params p;
	struct ch_sched_queue qe;
	u32 req_rate;
	int err = 0;

	if (!can_sched(dev))
		return -ENOTSUPP;

	if (index < 0 || index > pi->nqsets - 1)
		return -EINVAL;

	if (!(adap->flags & FULL_INIT_DONE)) {
		dev_err(adap->pdev_dev,
			"Failed to rate limit on queue %d. Link Down?\n",
			index);
		return -EINVAL;
	}

	/* Convert from Mbps to Kbps */
	req_rate = rate << 10;

	/* Max rate is 10 Gbps */
	if (req_rate >= SCHED_MAX_RATE_KBPS) {
		dev_err(adap->pdev_dev,
			"Invalid rate %u Mbps, Max rate is %u Gbps\n",
			rate, SCHED_MAX_RATE_KBPS);
		return -ERANGE;
	}

	/* First unbind the queue from any existing class */
	memset(&qe, 0, sizeof(qe));
	qe.queue = index;
	qe.class = SCHED_CLS_NONE;

	err = cxgb4_sched_class_unbind(dev, (void *)(&qe), SCHED_QUEUE);
	if (err) {
		dev_err(adap->pdev_dev,
			"Unbinding Queue %d on port %d fail. Err: %d\n",
			index, pi->port_id, err);
		return err;
	}

	/* Queue already unbound */
	if (!req_rate)
		return 0;

	/* Fetch any available unused or matching scheduling class */
	memset(&p, 0, sizeof(p));
	p.type = SCHED_CLASS_TYPE_PACKET;
	p.u.params.level    = SCHED_CLASS_LEVEL_CL_RL;
	p.u.params.mode     = SCHED_CLASS_MODE_CLASS;
	p.u.params.rateunit = SCHED_CLASS_RATEUNIT_BITS;
	p.u.params.ratemode = SCHED_CLASS_RATEMODE_ABS;
	p.u.params.channel  = pi->tx_chan;
	p.u.params.class    = SCHED_CLS_NONE;
	p.u.params.minrate  = 0;
	p.u.params.maxrate  = req_rate;
	p.u.params.weight   = 0;
	p.u.params.pktsize  = dev->mtu;

	e = cxgb4_sched_class_alloc(dev, &p);
	if (!e)
		return -ENOMEM;

	/* Bind the queue to a scheduling class */
	memset(&qe, 0, sizeof(qe));
	qe.queue = index;
	qe.class = e->idx;

	err = cxgb4_sched_class_bind(dev, (void *)(&qe), SCHED_QUEUE);
	if (err)
		dev_err(adap->pdev_dev,
			"Queue rate limiting failed. Err: %d\n", err);
	return err;
}

<<<<<<< HEAD
static int cxgb_setup_tc(struct net_device *dev, u32 handle, u32 chain_index,
			 __be16 proto, struct tc_to_netdev *tc)
=======
static int cxgb_setup_tc_cls_u32(struct net_device *dev,
				 struct tc_cls_u32_offload *cls_u32)
{
	if (!is_classid_clsact_ingress(cls_u32->common.classid) ||
	    cls_u32->common.chain_index)
		return -EOPNOTSUPP;

	switch (cls_u32->command) {
	case TC_CLSU32_NEW_KNODE:
	case TC_CLSU32_REPLACE_KNODE:
		return cxgb4_config_knode(dev, cls_u32);
	case TC_CLSU32_DELETE_KNODE:
		return cxgb4_delete_knode(dev, cls_u32);
	default:
		return -EOPNOTSUPP;
	}
}

static int cxgb_setup_tc(struct net_device *dev, enum tc_setup_type type,
			 void *type_data)
>>>>>>> bb176f67
{
	struct port_info *pi = netdev2pinfo(dev);
	struct adapter *adap = netdev2adap(dev);

	if (chain_index)
		return -EOPNOTSUPP;

	if (!(adap->flags & FULL_INIT_DONE)) {
		dev_err(adap->pdev_dev,
			"Failed to setup tc on port %d. Link Down?\n",
			pi->port_id);
		return -EINVAL;
	}

	switch (type) {
	case TC_SETUP_CLSU32:
		return cxgb_setup_tc_cls_u32(dev, type_data);
	default:
		return -EOPNOTSUPP;
	}
}

static netdev_features_t cxgb_fix_features(struct net_device *dev,
					   netdev_features_t features)
{
	/* Disable GRO, if RX_CSUM is disabled */
	if (!(features & NETIF_F_RXCSUM))
		features &= ~NETIF_F_GRO;

	return features;
}

static netdev_features_t cxgb_fix_features(struct net_device *dev,
					   netdev_features_t features)
{
	/* Disable GRO, if RX_CSUM is disabled */
	if (!(features & NETIF_F_RXCSUM))
		features &= ~NETIF_F_GRO;

	return features;
}

static const struct net_device_ops cxgb4_netdev_ops = {
	.ndo_open             = cxgb_open,
	.ndo_stop             = cxgb_close,
	.ndo_start_xmit       = t4_eth_xmit,
	.ndo_select_queue     =	cxgb_select_queue,
	.ndo_get_stats64      = cxgb_get_stats,
	.ndo_set_rx_mode      = cxgb_set_rxmode,
	.ndo_set_mac_address  = cxgb_set_mac_addr,
	.ndo_set_features     = cxgb_set_features,
	.ndo_validate_addr    = eth_validate_addr,
	.ndo_do_ioctl         = cxgb_ioctl,
	.ndo_change_mtu       = cxgb_change_mtu,
#ifdef CONFIG_NET_POLL_CONTROLLER
	.ndo_poll_controller  = cxgb_netpoll,
#endif
#ifdef CONFIG_CHELSIO_T4_FCOE
	.ndo_fcoe_enable      = cxgb_fcoe_enable,
	.ndo_fcoe_disable     = cxgb_fcoe_disable,
#endif /* CONFIG_CHELSIO_T4_FCOE */
	.ndo_set_tx_maxrate   = cxgb_set_tx_maxrate,
	.ndo_setup_tc         = cxgb_setup_tc,
	.ndo_fix_features     = cxgb_fix_features,
};

#ifdef CONFIG_PCI_IOV
static const struct net_device_ops cxgb4_mgmt_netdev_ops = {
	.ndo_open             = dummy_open,
	.ndo_set_vf_mac       = cxgb_set_vf_mac,
	.ndo_get_vf_config    = cxgb_get_vf_config,
	.ndo_set_vf_rate      = cxgb_set_vf_rate,
	.ndo_get_phys_port_id = cxgb_get_phys_port_id,
};
#endif

static void get_drvinfo(struct net_device *dev, struct ethtool_drvinfo *info)
{
	struct adapter *adapter = netdev2adap(dev);

	strlcpy(info->driver, cxgb4_driver_name, sizeof(info->driver));
	strlcpy(info->version, cxgb4_driver_version,
		sizeof(info->version));
	strlcpy(info->bus_info, pci_name(adapter->pdev),
		sizeof(info->bus_info));
}

static const struct ethtool_ops cxgb4_mgmt_ethtool_ops = {
	.get_drvinfo       = get_drvinfo,
};

void t4_fatal_err(struct adapter *adap)
{
	int port;

	if (pci_channel_offline(adap->pdev))
		return;

	/* Disable the SGE since ULDs are going to free resources that
	 * could be exposed to the adapter.  RDMA MWs for example...
	 */
	t4_shutdown_adapter(adap);
	for_each_port(adap, port) {
		struct net_device *dev = adap->port[port];

		/* If we get here in very early initialization the network
		 * devices may not have been set up yet.
		 */
		if (!dev)
			continue;

		netif_tx_stop_all_queues(dev);
		netif_carrier_off(dev);
	}
	dev_alert(adap->pdev_dev, "encountered fatal error, adapter stopped\n");
}

static void setup_memwin(struct adapter *adap)
{
	u32 nic_win_base = t4_get_util_window(adap);

	t4_setup_memwin(adap, nic_win_base, MEMWIN_NIC);
}

static void setup_memwin_rdma(struct adapter *adap)
{
	if (adap->vres.ocq.size) {
		u32 start;
		unsigned int sz_kb;

		start = t4_read_pcie_cfg4(adap, PCI_BASE_ADDRESS_2);
		start &= PCI_BASE_ADDRESS_MEM_MASK;
		start += OCQ_WIN_OFFSET(adap->pdev, &adap->vres);
		sz_kb = roundup_pow_of_two(adap->vres.ocq.size) >> 10;
		t4_write_reg(adap,
			     PCIE_MEM_ACCESS_REG(PCIE_MEM_ACCESS_BASE_WIN_A, 3),
			     start | BIR_V(1) | WINDOW_V(ilog2(sz_kb)));
		t4_write_reg(adap,
			     PCIE_MEM_ACCESS_REG(PCIE_MEM_ACCESS_OFFSET_A, 3),
			     adap->vres.ocq.start);
		t4_read_reg(adap,
			    PCIE_MEM_ACCESS_REG(PCIE_MEM_ACCESS_OFFSET_A, 3));
	}
}

static int adap_init1(struct adapter *adap, struct fw_caps_config_cmd *c)
{
	u32 v;
	int ret;

	/* get device capabilities */
	memset(c, 0, sizeof(*c));
	c->op_to_write = htonl(FW_CMD_OP_V(FW_CAPS_CONFIG_CMD) |
			       FW_CMD_REQUEST_F | FW_CMD_READ_F);
	c->cfvalid_to_len16 = htonl(FW_LEN16(*c));
	ret = t4_wr_mbox(adap, adap->mbox, c, sizeof(*c), c);
	if (ret < 0)
		return ret;

	c->op_to_write = htonl(FW_CMD_OP_V(FW_CAPS_CONFIG_CMD) |
			       FW_CMD_REQUEST_F | FW_CMD_WRITE_F);
	ret = t4_wr_mbox(adap, adap->mbox, c, sizeof(*c), NULL);
	if (ret < 0)
		return ret;

	ret = t4_config_glbl_rss(adap, adap->pf,
				 FW_RSS_GLB_CONFIG_CMD_MODE_BASICVIRTUAL,
				 FW_RSS_GLB_CONFIG_CMD_TNLMAPEN_F |
				 FW_RSS_GLB_CONFIG_CMD_TNLALLLKP_F);
	if (ret < 0)
		return ret;

	ret = t4_cfg_pfvf(adap, adap->mbox, adap->pf, 0, adap->sge.egr_sz, 64,
			  MAX_INGQ, 0, 0, 4, 0xf, 0xf, 16, FW_CMD_CAP_PF,
			  FW_CMD_CAP_PF);
	if (ret < 0)
		return ret;

	t4_sge_init(adap);

	/* tweak some settings */
	t4_write_reg(adap, TP_SHIFT_CNT_A, 0x64f8849);
	t4_write_reg(adap, ULP_RX_TDDP_PSZ_A, HPZ0_V(PAGE_SHIFT - 12));
	t4_write_reg(adap, TP_PIO_ADDR_A, TP_INGRESS_CONFIG_A);
	v = t4_read_reg(adap, TP_PIO_DATA_A);
	t4_write_reg(adap, TP_PIO_DATA_A, v & ~CSUM_HAS_PSEUDO_HDR_F);

	/* first 4 Tx modulation queues point to consecutive Tx channels */
	adap->params.tp.tx_modq_map = 0xE4;
	t4_write_reg(adap, TP_TX_MOD_QUEUE_REQ_MAP_A,
		     TX_MOD_QUEUE_REQ_MAP_V(adap->params.tp.tx_modq_map));

	/* associate each Tx modulation queue with consecutive Tx channels */
	v = 0x84218421;
	t4_write_indirect(adap, TP_PIO_ADDR_A, TP_PIO_DATA_A,
			  &v, 1, TP_TX_SCHED_HDR_A);
	t4_write_indirect(adap, TP_PIO_ADDR_A, TP_PIO_DATA_A,
			  &v, 1, TP_TX_SCHED_FIFO_A);
	t4_write_indirect(adap, TP_PIO_ADDR_A, TP_PIO_DATA_A,
			  &v, 1, TP_TX_SCHED_PCMD_A);

#define T4_TX_MODQ_10G_WEIGHT_DEFAULT 16 /* in KB units */
	if (is_offload(adap)) {
		t4_write_reg(adap, TP_TX_MOD_QUEUE_WEIGHT0_A,
			     TX_MODQ_WEIGHT0_V(T4_TX_MODQ_10G_WEIGHT_DEFAULT) |
			     TX_MODQ_WEIGHT1_V(T4_TX_MODQ_10G_WEIGHT_DEFAULT) |
			     TX_MODQ_WEIGHT2_V(T4_TX_MODQ_10G_WEIGHT_DEFAULT) |
			     TX_MODQ_WEIGHT3_V(T4_TX_MODQ_10G_WEIGHT_DEFAULT));
		t4_write_reg(adap, TP_TX_MOD_CHANNEL_WEIGHT_A,
			     TX_MODQ_WEIGHT0_V(T4_TX_MODQ_10G_WEIGHT_DEFAULT) |
			     TX_MODQ_WEIGHT1_V(T4_TX_MODQ_10G_WEIGHT_DEFAULT) |
			     TX_MODQ_WEIGHT2_V(T4_TX_MODQ_10G_WEIGHT_DEFAULT) |
			     TX_MODQ_WEIGHT3_V(T4_TX_MODQ_10G_WEIGHT_DEFAULT));
	}

	/* get basic stuff going */
	return t4_early_init(adap, adap->pf);
}

/*
 * Max # of ATIDs.  The absolute HW max is 16K but we keep it lower.
 */
#define MAX_ATIDS 8192U

/*
 * Phase 0 of initialization: contact FW, obtain config, perform basic init.
 *
 * If the firmware we're dealing with has Configuration File support, then
 * we use that to perform all configuration
 */

/*
 * Tweak configuration based on module parameters, etc.  Most of these have
 * defaults assigned to them by Firmware Configuration Files (if we're using
 * them) but need to be explicitly set if we're using hard-coded
 * initialization.  But even in the case of using Firmware Configuration
 * Files, we'd like to expose the ability to change these via module
 * parameters so these are essentially common tweaks/settings for
 * Configuration Files and hard-coded initialization ...
 */
static int adap_init0_tweaks(struct adapter *adapter)
{
	/*
	 * Fix up various Host-Dependent Parameters like Page Size, Cache
	 * Line Size, etc.  The firmware default is for a 4KB Page Size and
	 * 64B Cache Line Size ...
	 */
	t4_fixup_host_params(adapter, PAGE_SIZE, L1_CACHE_BYTES);

	/*
	 * Process module parameters which affect early initialization.
	 */
	if (rx_dma_offset != 2 && rx_dma_offset != 0) {
		dev_err(&adapter->pdev->dev,
			"Ignoring illegal rx_dma_offset=%d, using 2\n",
			rx_dma_offset);
		rx_dma_offset = 2;
	}
	t4_set_reg_field(adapter, SGE_CONTROL_A,
			 PKTSHIFT_V(PKTSHIFT_M),
			 PKTSHIFT_V(rx_dma_offset));

	/*
	 * Don't include the "IP Pseudo Header" in CPL_RX_PKT checksums: Linux
	 * adds the pseudo header itself.
	 */
	t4_tp_wr_bits_indirect(adapter, TP_INGRESS_CONFIG_A,
			       CSUM_HAS_PSEUDO_HDR_F, 0);

	return 0;
}

/* 10Gb/s-BT PHY Support. chip-external 10Gb/s-BT PHYs are complex chips
 * unto themselves and they contain their own firmware to perform their
 * tasks ...
 */
static int phy_aq1202_version(const u8 *phy_fw_data,
			      size_t phy_fw_size)
{
	int offset;

	/* At offset 0x8 you're looking for the primary image's
	 * starting offset which is 3 Bytes wide
	 *
	 * At offset 0xa of the primary image, you look for the offset
	 * of the DRAM segment which is 3 Bytes wide.
	 *
	 * The FW version is at offset 0x27e of the DRAM and is 2 Bytes
	 * wide
	 */
	#define be16(__p) (((__p)[0] << 8) | (__p)[1])
	#define le16(__p) ((__p)[0] | ((__p)[1] << 8))
	#define le24(__p) (le16(__p) | ((__p)[2] << 16))

	offset = le24(phy_fw_data + 0x8) << 12;
	offset = le24(phy_fw_data + offset + 0xa);
	return be16(phy_fw_data + offset + 0x27e);

	#undef be16
	#undef le16
	#undef le24
}

static struct info_10gbt_phy_fw {
	unsigned int phy_fw_id;		/* PCI Device ID */
	char *phy_fw_file;		/* /lib/firmware/ PHY Firmware file */
	int (*phy_fw_version)(const u8 *phy_fw_data, size_t phy_fw_size);
	int phy_flash;			/* Has FLASH for PHY Firmware */
} phy_info_array[] = {
	{
		PHY_AQ1202_DEVICEID,
		PHY_AQ1202_FIRMWARE,
		phy_aq1202_version,
		1,
	},
	{
		PHY_BCM84834_DEVICEID,
		PHY_BCM84834_FIRMWARE,
		NULL,
		0,
	},
	{ 0, NULL, NULL },
};

static struct info_10gbt_phy_fw *find_phy_info(int devid)
{
	int i;

	for (i = 0; i < ARRAY_SIZE(phy_info_array); i++) {
		if (phy_info_array[i].phy_fw_id == devid)
			return &phy_info_array[i];
	}
	return NULL;
}

/* Handle updating of chip-external 10Gb/s-BT PHY firmware.  This needs to
 * happen after the FW_RESET_CMD but before the FW_INITIALIZE_CMD.  On error
 * we return a negative error number.  If we transfer new firmware we return 1
 * (from t4_load_phy_fw()).  If we don't do anything we return 0.
 */
static int adap_init0_phy(struct adapter *adap)
{
	const struct firmware *phyf;
	int ret;
	struct info_10gbt_phy_fw *phy_info;

	/* Use the device ID to determine which PHY file to flash.
	 */
	phy_info = find_phy_info(adap->pdev->device);
	if (!phy_info) {
		dev_warn(adap->pdev_dev,
			 "No PHY Firmware file found for this PHY\n");
		return -EOPNOTSUPP;
	}

	/* If we have a T4 PHY firmware file under /lib/firmware/cxgb4/, then
	 * use that. The adapter firmware provides us with a memory buffer
	 * where we can load a PHY firmware file from the host if we want to
	 * override the PHY firmware File in flash.
	 */
	ret = request_firmware_direct(&phyf, phy_info->phy_fw_file,
				      adap->pdev_dev);
	if (ret < 0) {
		/* For adapters without FLASH attached to PHY for their
		 * firmware, it's obviously a fatal error if we can't get the
		 * firmware to the adapter.  For adapters with PHY firmware
		 * FLASH storage, it's worth a warning if we can't find the
		 * PHY Firmware but we'll neuter the error ...
		 */
		dev_err(adap->pdev_dev, "unable to find PHY Firmware image "
			"/lib/firmware/%s, error %d\n",
			phy_info->phy_fw_file, -ret);
		if (phy_info->phy_flash) {
			int cur_phy_fw_ver = 0;

			t4_phy_fw_ver(adap, &cur_phy_fw_ver);
			dev_warn(adap->pdev_dev, "continuing with, on-adapter "
				 "FLASH copy, version %#x\n", cur_phy_fw_ver);
			ret = 0;
		}

		return ret;
	}

	/* Load PHY Firmware onto adapter.
	 */
	ret = t4_load_phy_fw(adap, MEMWIN_NIC, &adap->win0_lock,
			     phy_info->phy_fw_version,
			     (u8 *)phyf->data, phyf->size);
	if (ret < 0)
		dev_err(adap->pdev_dev, "PHY Firmware transfer error %d\n",
			-ret);
	else if (ret > 0) {
		int new_phy_fw_ver = 0;

		if (phy_info->phy_fw_version)
			new_phy_fw_ver = phy_info->phy_fw_version(phyf->data,
								  phyf->size);
		dev_info(adap->pdev_dev, "Successfully transferred PHY "
			 "Firmware /lib/firmware/%s, version %#x\n",
			 phy_info->phy_fw_file, new_phy_fw_ver);
	}

	release_firmware(phyf);

	return ret;
}

/*
 * Attempt to initialize the adapter via a Firmware Configuration File.
 */
static int adap_init0_config(struct adapter *adapter, int reset)
{
	struct fw_caps_config_cmd caps_cmd;
	const struct firmware *cf;
	unsigned long mtype = 0, maddr = 0;
	u32 finiver, finicsum, cfcsum;
	int ret;
	int config_issued = 0;
	char *fw_config_file, fw_config_file_path[256];
	char *config_name = NULL;

	/*
	 * Reset device if necessary.
	 */
	if (reset) {
		ret = t4_fw_reset(adapter, adapter->mbox,
				  PIORSTMODE_F | PIORST_F);
		if (ret < 0)
			goto bye;
	}

	/* If this is a 10Gb/s-BT adapter make sure the chip-external
	 * 10Gb/s-BT PHYs have up-to-date firmware.  Note that this step needs
	 * to be performed after any global adapter RESET above since some
	 * PHYs only have local RAM copies of the PHY firmware.
	 */
	if (is_10gbt_device(adapter->pdev->device)) {
		ret = adap_init0_phy(adapter);
		if (ret < 0)
			goto bye;
	}
	/*
	 * If we have a T4 configuration file under /lib/firmware/cxgb4/,
	 * then use that.  Otherwise, use the configuration file stored
	 * in the adapter flash ...
	 */
	switch (CHELSIO_CHIP_VERSION(adapter->params.chip)) {
	case CHELSIO_T4:
		fw_config_file = FW4_CFNAME;
		break;
	case CHELSIO_T5:
		fw_config_file = FW5_CFNAME;
		break;
	case CHELSIO_T6:
		fw_config_file = FW6_CFNAME;
		break;
	default:
		dev_err(adapter->pdev_dev, "Device %d is not supported\n",
		       adapter->pdev->device);
		ret = -EINVAL;
		goto bye;
	}

	ret = request_firmware(&cf, fw_config_file, adapter->pdev_dev);
	if (ret < 0) {
		config_name = "On FLASH";
		mtype = FW_MEMTYPE_CF_FLASH;
		maddr = t4_flash_cfg_addr(adapter);
	} else {
		u32 params[7], val[7];

		sprintf(fw_config_file_path,
			"/lib/firmware/%s", fw_config_file);
		config_name = fw_config_file_path;

		if (cf->size >= FLASH_CFG_MAX_SIZE)
			ret = -ENOMEM;
		else {
			params[0] = (FW_PARAMS_MNEM_V(FW_PARAMS_MNEM_DEV) |
			     FW_PARAMS_PARAM_X_V(FW_PARAMS_PARAM_DEV_CF));
			ret = t4_query_params(adapter, adapter->mbox,
					      adapter->pf, 0, 1, params, val);
			if (ret == 0) {
				/*
				 * For t4_memory_rw() below addresses and
				 * sizes have to be in terms of multiples of 4
				 * bytes.  So, if the Configuration File isn't
				 * a multiple of 4 bytes in length we'll have
				 * to write that out separately since we can't
				 * guarantee that the bytes following the
				 * residual byte in the buffer returned by
				 * request_firmware() are zeroed out ...
				 */
				size_t resid = cf->size & 0x3;
				size_t size = cf->size & ~0x3;
				__be32 *data = (__be32 *)cf->data;

				mtype = FW_PARAMS_PARAM_Y_G(val[0]);
				maddr = FW_PARAMS_PARAM_Z_G(val[0]) << 16;

				spin_lock(&adapter->win0_lock);
				ret = t4_memory_rw(adapter, 0, mtype, maddr,
						   size, data, T4_MEMORY_WRITE);
				if (ret == 0 && resid != 0) {
					union {
						__be32 word;
						char buf[4];
					} last;
					int i;

					last.word = data[size >> 2];
					for (i = resid; i < 4; i++)
						last.buf[i] = 0;
					ret = t4_memory_rw(adapter, 0, mtype,
							   maddr + size,
							   4, &last.word,
							   T4_MEMORY_WRITE);
				}
				spin_unlock(&adapter->win0_lock);
			}
		}

		release_firmware(cf);
		if (ret)
			goto bye;
	}

	/*
	 * Issue a Capability Configuration command to the firmware to get it
	 * to parse the Configuration File.  We don't use t4_fw_config_file()
	 * because we want the ability to modify various features after we've
	 * processed the configuration file ...
	 */
	memset(&caps_cmd, 0, sizeof(caps_cmd));
	caps_cmd.op_to_write =
		htonl(FW_CMD_OP_V(FW_CAPS_CONFIG_CMD) |
		      FW_CMD_REQUEST_F |
		      FW_CMD_READ_F);
	caps_cmd.cfvalid_to_len16 =
		htonl(FW_CAPS_CONFIG_CMD_CFVALID_F |
		      FW_CAPS_CONFIG_CMD_MEMTYPE_CF_V(mtype) |
		      FW_CAPS_CONFIG_CMD_MEMADDR64K_CF_V(maddr >> 16) |
		      FW_LEN16(caps_cmd));
	ret = t4_wr_mbox(adapter, adapter->mbox, &caps_cmd, sizeof(caps_cmd),
			 &caps_cmd);

	/* If the CAPS_CONFIG failed with an ENOENT (for a Firmware
	 * Configuration File in FLASH), our last gasp effort is to use the
	 * Firmware Configuration File which is embedded in the firmware.  A
	 * very few early versions of the firmware didn't have one embedded
	 * but we can ignore those.
	 */
	if (ret == -ENOENT) {
		memset(&caps_cmd, 0, sizeof(caps_cmd));
		caps_cmd.op_to_write =
			htonl(FW_CMD_OP_V(FW_CAPS_CONFIG_CMD) |
					FW_CMD_REQUEST_F |
					FW_CMD_READ_F);
		caps_cmd.cfvalid_to_len16 = htonl(FW_LEN16(caps_cmd));
		ret = t4_wr_mbox(adapter, adapter->mbox, &caps_cmd,
				sizeof(caps_cmd), &caps_cmd);
		config_name = "Firmware Default";
	}

	config_issued = 1;
	if (ret < 0)
		goto bye;

	finiver = ntohl(caps_cmd.finiver);
	finicsum = ntohl(caps_cmd.finicsum);
	cfcsum = ntohl(caps_cmd.cfcsum);
	if (finicsum != cfcsum)
		dev_warn(adapter->pdev_dev, "Configuration File checksum "\
			 "mismatch: [fini] csum=%#x, computed csum=%#x\n",
			 finicsum, cfcsum);

	/*
	 * And now tell the firmware to use the configuration we just loaded.
	 */
	caps_cmd.op_to_write =
		htonl(FW_CMD_OP_V(FW_CAPS_CONFIG_CMD) |
		      FW_CMD_REQUEST_F |
		      FW_CMD_WRITE_F);
	caps_cmd.cfvalid_to_len16 = htonl(FW_LEN16(caps_cmd));
	ret = t4_wr_mbox(adapter, adapter->mbox, &caps_cmd, sizeof(caps_cmd),
			 NULL);
	if (ret < 0)
		goto bye;

	/*
	 * Tweak configuration based on system architecture, module
	 * parameters, etc.
	 */
	ret = adap_init0_tweaks(adapter);
	if (ret < 0)
		goto bye;

	/*
	 * And finally tell the firmware to initialize itself using the
	 * parameters from the Configuration File.
	 */
	ret = t4_fw_initialize(adapter, adapter->mbox);
	if (ret < 0)
		goto bye;

	/* Emit Firmware Configuration File information and return
	 * successfully.
	 */
	dev_info(adapter->pdev_dev, "Successfully configured using Firmware "\
		 "Configuration File \"%s\", version %#x, computed checksum %#x\n",
		 config_name, finiver, cfcsum);
	return 0;

	/*
	 * Something bad happened.  Return the error ...  (If the "error"
	 * is that there's no Configuration File on the adapter we don't
	 * want to issue a warning since this is fairly common.)
	 */
bye:
	if (config_issued && ret != -ENOENT)
		dev_warn(adapter->pdev_dev, "\"%s\" configuration file error %d\n",
			 config_name, -ret);
	return ret;
}

static struct fw_info fw_info_array[] = {
	{
		.chip = CHELSIO_T4,
		.fs_name = FW4_CFNAME,
		.fw_mod_name = FW4_FNAME,
		.fw_hdr = {
			.chip = FW_HDR_CHIP_T4,
			.fw_ver = __cpu_to_be32(FW_VERSION(T4)),
			.intfver_nic = FW_INTFVER(T4, NIC),
			.intfver_vnic = FW_INTFVER(T4, VNIC),
			.intfver_ri = FW_INTFVER(T4, RI),
			.intfver_iscsi = FW_INTFVER(T4, ISCSI),
			.intfver_fcoe = FW_INTFVER(T4, FCOE),
		},
	}, {
		.chip = CHELSIO_T5,
		.fs_name = FW5_CFNAME,
		.fw_mod_name = FW5_FNAME,
		.fw_hdr = {
			.chip = FW_HDR_CHIP_T5,
			.fw_ver = __cpu_to_be32(FW_VERSION(T5)),
			.intfver_nic = FW_INTFVER(T5, NIC),
			.intfver_vnic = FW_INTFVER(T5, VNIC),
			.intfver_ri = FW_INTFVER(T5, RI),
			.intfver_iscsi = FW_INTFVER(T5, ISCSI),
			.intfver_fcoe = FW_INTFVER(T5, FCOE),
		},
	}, {
		.chip = CHELSIO_T6,
		.fs_name = FW6_CFNAME,
		.fw_mod_name = FW6_FNAME,
		.fw_hdr = {
			.chip = FW_HDR_CHIP_T6,
			.fw_ver = __cpu_to_be32(FW_VERSION(T6)),
			.intfver_nic = FW_INTFVER(T6, NIC),
			.intfver_vnic = FW_INTFVER(T6, VNIC),
			.intfver_ofld = FW_INTFVER(T6, OFLD),
			.intfver_ri = FW_INTFVER(T6, RI),
			.intfver_iscsipdu = FW_INTFVER(T6, ISCSIPDU),
			.intfver_iscsi = FW_INTFVER(T6, ISCSI),
			.intfver_fcoepdu = FW_INTFVER(T6, FCOEPDU),
			.intfver_fcoe = FW_INTFVER(T6, FCOE),
		},
	}

};

static struct fw_info *find_fw_info(int chip)
{
	int i;

	for (i = 0; i < ARRAY_SIZE(fw_info_array); i++) {
		if (fw_info_array[i].chip == chip)
			return &fw_info_array[i];
	}
	return NULL;
}

/*
 * Phase 0 of initialization: contact FW, obtain config, perform basic init.
 */
static int adap_init0(struct adapter *adap)
{
	int ret;
	u32 v, port_vec;
	enum dev_state state;
	u32 params[7], val[7];
	struct fw_caps_config_cmd caps_cmd;
	int reset = 1;

	/* Grab Firmware Device Log parameters as early as possible so we have
	 * access to it for debugging, etc.
	 */
	ret = t4_init_devlog_params(adap);
	if (ret < 0)
		return ret;

	/* Contact FW, advertising Master capability */
	ret = t4_fw_hello(adap, adap->mbox, adap->mbox,
			  is_kdump_kernel() ? MASTER_MUST : MASTER_MAY, &state);
	if (ret < 0) {
		dev_err(adap->pdev_dev, "could not connect to FW, error %d\n",
			ret);
		return ret;
	}
	if (ret == adap->mbox)
		adap->flags |= MASTER_PF;

	/*
	 * If we're the Master PF Driver and the device is uninitialized,
	 * then let's consider upgrading the firmware ...  (We always want
	 * to check the firmware version number in order to A. get it for
	 * later reporting and B. to warn if the currently loaded firmware
	 * is excessively mismatched relative to the driver.)
	 */

	t4_get_version_info(adap);
	ret = t4_check_fw_version(adap);
	/* If firmware is too old (not supported by driver) force an update. */
	if (ret)
		state = DEV_STATE_UNINIT;
	if ((adap->flags & MASTER_PF) && state != DEV_STATE_INIT) {
		struct fw_info *fw_info;
		struct fw_hdr *card_fw;
		const struct firmware *fw;
		const u8 *fw_data = NULL;
		unsigned int fw_size = 0;

		/* This is the firmware whose headers the driver was compiled
		 * against
		 */
		fw_info = find_fw_info(CHELSIO_CHIP_VERSION(adap->params.chip));
		if (fw_info == NULL) {
			dev_err(adap->pdev_dev,
				"unable to get firmware info for chip %d.\n",
				CHELSIO_CHIP_VERSION(adap->params.chip));
			return -EINVAL;
		}

		/* allocate memory to read the header of the firmware on the
		 * card
		 */
		card_fw = kvzalloc(sizeof(*card_fw), GFP_KERNEL);

		/* Get FW from from /lib/firmware/ */
		ret = request_firmware(&fw, fw_info->fw_mod_name,
				       adap->pdev_dev);
		if (ret < 0) {
			dev_err(adap->pdev_dev,
				"unable to load firmware image %s, error %d\n",
				fw_info->fw_mod_name, ret);
		} else {
			fw_data = fw->data;
			fw_size = fw->size;
		}

		/* upgrade FW logic */
		ret = t4_prep_fw(adap, fw_info, fw_data, fw_size, card_fw,
				 state, &reset);

		/* Cleaning up */
		release_firmware(fw);
		kvfree(card_fw);

		if (ret < 0)
			goto bye;
	}

	/*
	 * Grab VPD parameters.  This should be done after we establish a
	 * connection to the firmware since some of the VPD parameters
	 * (notably the Core Clock frequency) are retrieved via requests to
	 * the firmware.  On the other hand, we need these fairly early on
	 * so we do this right after getting ahold of the firmware.
	 */
	ret = t4_get_vpd_params(adap, &adap->params.vpd);
	if (ret < 0)
		goto bye;

	/*
	 * Find out what ports are available to us.  Note that we need to do
	 * this before calling adap_init0_no_config() since it needs nports
	 * and portvec ...
	 */
	v =
	    FW_PARAMS_MNEM_V(FW_PARAMS_MNEM_DEV) |
	    FW_PARAMS_PARAM_X_V(FW_PARAMS_PARAM_DEV_PORTVEC);
	ret = t4_query_params(adap, adap->mbox, adap->pf, 0, 1, &v, &port_vec);
	if (ret < 0)
		goto bye;

	adap->params.nports = hweight32(port_vec);
	adap->params.portvec = port_vec;

	/* If the firmware is initialized already, emit a simply note to that
	 * effect. Otherwise, it's time to try initializing the adapter.
	 */
	if (state == DEV_STATE_INIT) {
		dev_info(adap->pdev_dev, "Coming up as %s: "\
			 "Adapter already initialized\n",
			 adap->flags & MASTER_PF ? "MASTER" : "SLAVE");
	} else {
		dev_info(adap->pdev_dev, "Coming up as MASTER: "\
			 "Initializing adapter\n");

		/* Find out whether we're dealing with a version of the
		 * firmware which has configuration file support.
		 */
		params[0] = (FW_PARAMS_MNEM_V(FW_PARAMS_MNEM_DEV) |
			     FW_PARAMS_PARAM_X_V(FW_PARAMS_PARAM_DEV_CF));
		ret = t4_query_params(adap, adap->mbox, adap->pf, 0, 1,
				      params, val);

		/* If the firmware doesn't support Configuration Files,
		 * return an error.
		 */
		if (ret < 0) {
			dev_err(adap->pdev_dev, "firmware doesn't support "
				"Firmware Configuration Files\n");
			goto bye;
		}

		/* The firmware provides us with a memory buffer where we can
		 * load a Configuration File from the host if we want to
		 * override the Configuration File in flash.
		 */
		ret = adap_init0_config(adap, reset);
		if (ret == -ENOENT) {
			dev_err(adap->pdev_dev, "no Configuration File "
				"present on adapter.\n");
			goto bye;
		}
		if (ret < 0) {
			dev_err(adap->pdev_dev, "could not initialize "
				"adapter, error %d\n", -ret);
			goto bye;
		}
	}

	/* Give the SGE code a chance to pull in anything that it needs ...
	 * Note that this must be called after we retrieve our VPD parameters
	 * in order to know how to convert core ticks to seconds, etc.
	 */
	ret = t4_sge_init(adap);
	if (ret < 0)
		goto bye;

	if (is_bypass_device(adap->pdev->device))
		adap->params.bypass = 1;

	/*
	 * Grab some of our basic fundamental operating parameters.
	 */
#define FW_PARAM_DEV(param) \
	(FW_PARAMS_MNEM_V(FW_PARAMS_MNEM_DEV) | \
	FW_PARAMS_PARAM_X_V(FW_PARAMS_PARAM_DEV_##param))

#define FW_PARAM_PFVF(param) \
	FW_PARAMS_MNEM_V(FW_PARAMS_MNEM_PFVF) | \
	FW_PARAMS_PARAM_X_V(FW_PARAMS_PARAM_PFVF_##param)|  \
	FW_PARAMS_PARAM_Y_V(0) | \
	FW_PARAMS_PARAM_Z_V(0)

	params[0] = FW_PARAM_PFVF(EQ_START);
	params[1] = FW_PARAM_PFVF(L2T_START);
	params[2] = FW_PARAM_PFVF(L2T_END);
	params[3] = FW_PARAM_PFVF(FILTER_START);
	params[4] = FW_PARAM_PFVF(FILTER_END);
	params[5] = FW_PARAM_PFVF(IQFLINT_START);
	ret = t4_query_params(adap, adap->mbox, adap->pf, 0, 6, params, val);
	if (ret < 0)
		goto bye;
	adap->sge.egr_start = val[0];
	adap->l2t_start = val[1];
	adap->l2t_end = val[2];
	adap->tids.ftid_base = val[3];
	adap->tids.nftids = val[4] - val[3] + 1;
	adap->sge.ingr_start = val[5];

	/* qids (ingress/egress) returned from firmware can be anywhere
	 * in the range from EQ(IQFLINT)_START to EQ(IQFLINT)_END.
	 * Hence driver needs to allocate memory for this range to
	 * store the queue info. Get the highest IQFLINT/EQ index returned
	 * in FW_EQ_*_CMD.alloc command.
	 */
	params[0] = FW_PARAM_PFVF(EQ_END);
	params[1] = FW_PARAM_PFVF(IQFLINT_END);
	ret = t4_query_params(adap, adap->mbox, adap->pf, 0, 2, params, val);
	if (ret < 0)
		goto bye;
	adap->sge.egr_sz = val[0] - adap->sge.egr_start + 1;
	adap->sge.ingr_sz = val[1] - adap->sge.ingr_start + 1;

	adap->sge.egr_map = kcalloc(adap->sge.egr_sz,
				    sizeof(*adap->sge.egr_map), GFP_KERNEL);
	if (!adap->sge.egr_map) {
		ret = -ENOMEM;
		goto bye;
	}

	adap->sge.ingr_map = kcalloc(adap->sge.ingr_sz,
				     sizeof(*adap->sge.ingr_map), GFP_KERNEL);
	if (!adap->sge.ingr_map) {
		ret = -ENOMEM;
		goto bye;
	}

	/* Allocate the memory for the vaious egress queue bitmaps
	 * ie starving_fl, txq_maperr and blocked_fl.
	 */
	adap->sge.starving_fl =	kcalloc(BITS_TO_LONGS(adap->sge.egr_sz),
					sizeof(long), GFP_KERNEL);
	if (!adap->sge.starving_fl) {
		ret = -ENOMEM;
		goto bye;
	}

	adap->sge.txq_maperr = kcalloc(BITS_TO_LONGS(adap->sge.egr_sz),
				       sizeof(long), GFP_KERNEL);
	if (!adap->sge.txq_maperr) {
		ret = -ENOMEM;
		goto bye;
	}

#ifdef CONFIG_DEBUG_FS
	adap->sge.blocked_fl = kcalloc(BITS_TO_LONGS(adap->sge.egr_sz),
				       sizeof(long), GFP_KERNEL);
	if (!adap->sge.blocked_fl) {
		ret = -ENOMEM;
		goto bye;
	}
#endif

	params[0] = FW_PARAM_PFVF(CLIP_START);
	params[1] = FW_PARAM_PFVF(CLIP_END);
	ret = t4_query_params(adap, adap->mbox, adap->pf, 0, 2, params, val);
	if (ret < 0)
		goto bye;
	adap->clipt_start = val[0];
	adap->clipt_end = val[1];

	/* We don't yet have a PARAMs calls to retrieve the number of Traffic
	 * Classes supported by the hardware/firmware so we hard code it here
	 * for now.
	 */
	adap->params.nsched_cls = is_t4(adap->params.chip) ? 15 : 16;

	/* query params related to active filter region */
	params[0] = FW_PARAM_PFVF(ACTIVE_FILTER_START);
	params[1] = FW_PARAM_PFVF(ACTIVE_FILTER_END);
	ret = t4_query_params(adap, adap->mbox, adap->pf, 0, 2, params, val);
	/* If Active filter size is set we enable establishing
	 * offload connection through firmware work request
	 */
	if ((val[0] != val[1]) && (ret >= 0)) {
		adap->flags |= FW_OFLD_CONN;
		adap->tids.aftid_base = val[0];
		adap->tids.aftid_end = val[1];
	}

	/* If we're running on newer firmware, let it know that we're
	 * prepared to deal with encapsulated CPL messages.  Older
	 * firmware won't understand this and we'll just get
	 * unencapsulated messages ...
	 */
	params[0] = FW_PARAM_PFVF(CPLFW4MSG_ENCAP);
	val[0] = 1;
	(void)t4_set_params(adap, adap->mbox, adap->pf, 0, 1, params, val);

	/*
	 * Find out whether we're allowed to use the T5+ ULPTX MEMWRITE DSGL
	 * capability.  Earlier versions of the firmware didn't have the
	 * ULPTX_MEMWRITE_DSGL so we'll interpret a query failure as no
	 * permission to use ULPTX MEMWRITE DSGL.
	 */
	if (is_t4(adap->params.chip)) {
		adap->params.ulptx_memwrite_dsgl = false;
	} else {
		params[0] = FW_PARAM_DEV(ULPTX_MEMWRITE_DSGL);
		ret = t4_query_params(adap, adap->mbox, adap->pf, 0,
				      1, params, val);
		adap->params.ulptx_memwrite_dsgl = (ret == 0 && val[0] != 0);
	}

	/* See if FW supports FW_RI_FR_NSMR_TPTE_WR work request */
	params[0] = FW_PARAM_DEV(RI_FR_NSMR_TPTE_WR);
	ret = t4_query_params(adap, adap->mbox, adap->pf, 0,
			      1, params, val);
	adap->params.fr_nsmr_tpte_wr_support = (ret == 0 && val[0] != 0);

	/*
	 * Get device capabilities so we can determine what resources we need
	 * to manage.
	 */
	memset(&caps_cmd, 0, sizeof(caps_cmd));
	caps_cmd.op_to_write = htonl(FW_CMD_OP_V(FW_CAPS_CONFIG_CMD) |
				     FW_CMD_REQUEST_F | FW_CMD_READ_F);
	caps_cmd.cfvalid_to_len16 = htonl(FW_LEN16(caps_cmd));
	ret = t4_wr_mbox(adap, adap->mbox, &caps_cmd, sizeof(caps_cmd),
			 &caps_cmd);
	if (ret < 0)
		goto bye;

	if (caps_cmd.ofldcaps) {
		/* query offload-related parameters */
		params[0] = FW_PARAM_DEV(NTID);
		params[1] = FW_PARAM_PFVF(SERVER_START);
		params[2] = FW_PARAM_PFVF(SERVER_END);
		params[3] = FW_PARAM_PFVF(TDDP_START);
		params[4] = FW_PARAM_PFVF(TDDP_END);
		params[5] = FW_PARAM_DEV(FLOWC_BUFFIFO_SZ);
		ret = t4_query_params(adap, adap->mbox, adap->pf, 0, 6,
				      params, val);
		if (ret < 0)
			goto bye;
		adap->tids.ntids = val[0];
		adap->tids.natids = min(adap->tids.ntids / 2, MAX_ATIDS);
		adap->tids.stid_base = val[1];
		adap->tids.nstids = val[2] - val[1] + 1;
		/*
		 * Setup server filter region. Divide the available filter
		 * region into two parts. Regular filters get 1/3rd and server
		 * filters get 2/3rd part. This is only enabled if workarond
		 * path is enabled.
		 * 1. For regular filters.
		 * 2. Server filter: This are special filters which are used
		 * to redirect SYN packets to offload queue.
		 */
		if (adap->flags & FW_OFLD_CONN && !is_bypass(adap)) {
			adap->tids.sftid_base = adap->tids.ftid_base +
					DIV_ROUND_UP(adap->tids.nftids, 3);
			adap->tids.nsftids = adap->tids.nftids -
					 DIV_ROUND_UP(adap->tids.nftids, 3);
			adap->tids.nftids = adap->tids.sftid_base -
						adap->tids.ftid_base;
		}
		adap->vres.ddp.start = val[3];
		adap->vres.ddp.size = val[4] - val[3] + 1;
		adap->params.ofldq_wr_cred = val[5];

		adap->params.offload = 1;
		adap->num_ofld_uld += 1;
	}
	if (caps_cmd.rdmacaps) {
		params[0] = FW_PARAM_PFVF(STAG_START);
		params[1] = FW_PARAM_PFVF(STAG_END);
		params[2] = FW_PARAM_PFVF(RQ_START);
		params[3] = FW_PARAM_PFVF(RQ_END);
		params[4] = FW_PARAM_PFVF(PBL_START);
		params[5] = FW_PARAM_PFVF(PBL_END);
		ret = t4_query_params(adap, adap->mbox, adap->pf, 0, 6,
				      params, val);
		if (ret < 0)
			goto bye;
		adap->vres.stag.start = val[0];
		adap->vres.stag.size = val[1] - val[0] + 1;
		adap->vres.rq.start = val[2];
		adap->vres.rq.size = val[3] - val[2] + 1;
		adap->vres.pbl.start = val[4];
		adap->vres.pbl.size = val[5] - val[4] + 1;

		params[0] = FW_PARAM_PFVF(SQRQ_START);
		params[1] = FW_PARAM_PFVF(SQRQ_END);
		params[2] = FW_PARAM_PFVF(CQ_START);
		params[3] = FW_PARAM_PFVF(CQ_END);
		params[4] = FW_PARAM_PFVF(OCQ_START);
		params[5] = FW_PARAM_PFVF(OCQ_END);
		ret = t4_query_params(adap, adap->mbox, adap->pf, 0, 6, params,
				      val);
		if (ret < 0)
			goto bye;
		adap->vres.qp.start = val[0];
		adap->vres.qp.size = val[1] - val[0] + 1;
		adap->vres.cq.start = val[2];
		adap->vres.cq.size = val[3] - val[2] + 1;
		adap->vres.ocq.start = val[4];
		adap->vres.ocq.size = val[5] - val[4] + 1;

		params[0] = FW_PARAM_DEV(MAXORDIRD_QP);
		params[1] = FW_PARAM_DEV(MAXIRD_ADAPTER);
		ret = t4_query_params(adap, adap->mbox, adap->pf, 0, 2, params,
				      val);
		if (ret < 0) {
			adap->params.max_ordird_qp = 8;
			adap->params.max_ird_adapter = 32 * adap->tids.ntids;
			ret = 0;
		} else {
			adap->params.max_ordird_qp = val[0];
			adap->params.max_ird_adapter = val[1];
		}
		dev_info(adap->pdev_dev,
			 "max_ordird_qp %d max_ird_adapter %d\n",
			 adap->params.max_ordird_qp,
			 adap->params.max_ird_adapter);
		adap->num_ofld_uld += 2;
	}
	if (caps_cmd.iscsicaps) {
		params[0] = FW_PARAM_PFVF(ISCSI_START);
		params[1] = FW_PARAM_PFVF(ISCSI_END);
		ret = t4_query_params(adap, adap->mbox, adap->pf, 0, 2,
				      params, val);
		if (ret < 0)
			goto bye;
		adap->vres.iscsi.start = val[0];
		adap->vres.iscsi.size = val[1] - val[0] + 1;
		/* LIO target and cxgb4i initiaitor */
		adap->num_ofld_uld += 2;
	}
	if (caps_cmd.cryptocaps) {
		/* Should query params here...TODO */
		params[0] = FW_PARAM_PFVF(NCRYPTO_LOOKASIDE);
		ret = t4_query_params(adap, adap->mbox, adap->pf, 0, 2,
				      params, val);
		if (ret < 0) {
			if (ret != -EINVAL)
				goto bye;
		} else {
			adap->vres.ncrypto_fc = val[0];
		}
		adap->params.crypto |= ULP_CRYPTO_LOOKASIDE;
		adap->num_uld += 1;
	}
#undef FW_PARAM_PFVF
#undef FW_PARAM_DEV

	/* The MTU/MSS Table is initialized by now, so load their values.  If
	 * we're initializing the adapter, then we'll make any modifications
	 * we want to the MTU/MSS Table and also initialize the congestion
	 * parameters.
	 */
	t4_read_mtu_tbl(adap, adap->params.mtus, NULL);
	if (state != DEV_STATE_INIT) {
		int i;

		/* The default MTU Table contains values 1492 and 1500.
		 * However, for TCP, it's better to have two values which are
		 * a multiple of 8 +/- 4 bytes apart near this popular MTU.
		 * This allows us to have a TCP Data Payload which is a
		 * multiple of 8 regardless of what combination of TCP Options
		 * are in use (always a multiple of 4 bytes) which is
		 * important for performance reasons.  For instance, if no
		 * options are in use, then we have a 20-byte IP header and a
		 * 20-byte TCP header.  In this case, a 1500-byte MSS would
		 * result in a TCP Data Payload of 1500 - 40 == 1460 bytes
		 * which is not a multiple of 8.  So using an MSS of 1488 in
		 * this case results in a TCP Data Payload of 1448 bytes which
		 * is a multiple of 8.  On the other hand, if 12-byte TCP Time
		 * Stamps have been negotiated, then an MTU of 1500 bytes
		 * results in a TCP Data Payload of 1448 bytes which, as
		 * above, is a multiple of 8 bytes ...
		 */
		for (i = 0; i < NMTUS; i++)
			if (adap->params.mtus[i] == 1492) {
				adap->params.mtus[i] = 1488;
				break;
			}

		t4_load_mtus(adap, adap->params.mtus, adap->params.a_wnd,
			     adap->params.b_wnd);
	}
	t4_init_sge_params(adap);
	adap->flags |= FW_OK;
	t4_init_tp_params(adap);
	return 0;

	/*
	 * Something bad happened.  If a command timed out or failed with EIO
	 * FW does not operate within its spec or something catastrophic
	 * happened to HW/FW, stop issuing commands.
	 */
bye:
	kfree(adap->sge.egr_map);
	kfree(adap->sge.ingr_map);
	kfree(adap->sge.starving_fl);
	kfree(adap->sge.txq_maperr);
#ifdef CONFIG_DEBUG_FS
	kfree(adap->sge.blocked_fl);
#endif
	if (ret != -ETIMEDOUT && ret != -EIO)
		t4_fw_bye(adap, adap->mbox);
	return ret;
}

/* EEH callbacks */

static pci_ers_result_t eeh_err_detected(struct pci_dev *pdev,
					 pci_channel_state_t state)
{
	int i;
	struct adapter *adap = pci_get_drvdata(pdev);

	if (!adap)
		goto out;

	rtnl_lock();
	adap->flags &= ~FW_OK;
	notify_ulds(adap, CXGB4_STATE_START_RECOVERY);
	spin_lock(&adap->stats_lock);
	for_each_port(adap, i) {
		struct net_device *dev = adap->port[i];
		if (dev) {
			netif_device_detach(dev);
			netif_carrier_off(dev);
		}
	}
	spin_unlock(&adap->stats_lock);
	disable_interrupts(adap);
	if (adap->flags & FULL_INIT_DONE)
		cxgb_down(adap);
	rtnl_unlock();
	if ((adap->flags & DEV_ENABLED)) {
		pci_disable_device(pdev);
		adap->flags &= ~DEV_ENABLED;
	}
out:	return state == pci_channel_io_perm_failure ?
		PCI_ERS_RESULT_DISCONNECT : PCI_ERS_RESULT_NEED_RESET;
}

static pci_ers_result_t eeh_slot_reset(struct pci_dev *pdev)
{
	int i, ret;
	struct fw_caps_config_cmd c;
	struct adapter *adap = pci_get_drvdata(pdev);

	if (!adap) {
		pci_restore_state(pdev);
		pci_save_state(pdev);
		return PCI_ERS_RESULT_RECOVERED;
	}

	if (!(adap->flags & DEV_ENABLED)) {
		if (pci_enable_device(pdev)) {
			dev_err(&pdev->dev, "Cannot reenable PCI "
					    "device after reset\n");
			return PCI_ERS_RESULT_DISCONNECT;
		}
		adap->flags |= DEV_ENABLED;
	}

	pci_set_master(pdev);
	pci_restore_state(pdev);
	pci_save_state(pdev);
	pci_cleanup_aer_uncorrect_error_status(pdev);

	if (t4_wait_dev_ready(adap->regs) < 0)
		return PCI_ERS_RESULT_DISCONNECT;
	if (t4_fw_hello(adap, adap->mbox, adap->pf, MASTER_MUST, NULL) < 0)
		return PCI_ERS_RESULT_DISCONNECT;
	adap->flags |= FW_OK;
	if (adap_init1(adap, &c))
		return PCI_ERS_RESULT_DISCONNECT;

	for_each_port(adap, i) {
		struct port_info *p = adap2pinfo(adap, i);

		ret = t4_alloc_vi(adap, adap->mbox, p->tx_chan, adap->pf, 0, 1,
				  NULL, NULL);
		if (ret < 0)
			return PCI_ERS_RESULT_DISCONNECT;
		p->viid = ret;
		p->xact_addr_filt = -1;
	}

	t4_load_mtus(adap, adap->params.mtus, adap->params.a_wnd,
		     adap->params.b_wnd);
	setup_memwin(adap);
	if (cxgb_up(adap))
		return PCI_ERS_RESULT_DISCONNECT;
	return PCI_ERS_RESULT_RECOVERED;
}

static void eeh_resume(struct pci_dev *pdev)
{
	int i;
	struct adapter *adap = pci_get_drvdata(pdev);

	if (!adap)
		return;

	rtnl_lock();
	for_each_port(adap, i) {
		struct net_device *dev = adap->port[i];
		if (dev) {
			if (netif_running(dev)) {
				link_start(dev);
				cxgb_set_rxmode(dev);
			}
			netif_device_attach(dev);
		}
	}
	rtnl_unlock();
}

static const struct pci_error_handlers cxgb4_eeh = {
	.error_detected = eeh_err_detected,
	.slot_reset     = eeh_slot_reset,
	.resume         = eeh_resume,
};

/* Return true if the Link Configuration supports "High Speeds" (those greater
 * than 1Gb/s).
 */
static inline bool is_x_10g_port(const struct link_config *lc)
{
	unsigned int speeds, high_speeds;

	speeds = FW_PORT_CAP32_SPEED_V(FW_PORT_CAP32_SPEED_G(lc->pcaps));
	high_speeds = speeds &
			~(FW_PORT_CAP32_SPEED_100M | FW_PORT_CAP32_SPEED_1G);

	return high_speeds != 0;
}

/*
 * Perform default configuration of DMA queues depending on the number and type
 * of ports we found and the number of available CPUs.  Most settings can be
 * modified by the admin prior to actual use.
 */
static void cfg_queues(struct adapter *adap)
{
	struct sge *s = &adap->sge;
	int i = 0, n10g = 0, qidx = 0;
#ifndef CONFIG_CHELSIO_T4_DCB
	int q10g = 0;
#endif

	/* Reduce memory usage in kdump environment, disable all offload.
	 */
	if (is_kdump_kernel() || (is_uld(adap) && t4_uld_mem_alloc(adap))) {
		adap->params.offload = 0;
		adap->params.crypto = 0;
	}

	n10g += is_x_10g_port(&adap2pinfo(adap, i)->link_cfg);
#ifdef CONFIG_CHELSIO_T4_DCB
	/* For Data Center Bridging support we need to be able to support up
	 * to 8 Traffic Priorities; each of which will be assigned to its
	 * own TX Queue in order to prevent Head-Of-Line Blocking.
	 */
	if (adap->params.nports * 8 > MAX_ETH_QSETS) {
		dev_err(adap->pdev_dev, "MAX_ETH_QSETS=%d < %d!\n",
			MAX_ETH_QSETS, adap->params.nports * 8);
		BUG_ON(1);
	}

	for_each_port(adap, i) {
		struct port_info *pi = adap2pinfo(adap, i);

		pi->first_qset = qidx;
		pi->nqsets = is_kdump_kernel() ? 1 : 8;
		qidx += pi->nqsets;
	}
#else /* !CONFIG_CHELSIO_T4_DCB */
	/*
	 * We default to 1 queue per non-10G port and up to # of cores queues
	 * per 10G port.
	 */
	if (n10g)
		q10g = (MAX_ETH_QSETS - (adap->params.nports - n10g)) / n10g;
	if (q10g > netif_get_num_default_rss_queues())
		q10g = netif_get_num_default_rss_queues();

	if (is_kdump_kernel())
		q10g = 1;

	for_each_port(adap, i) {
		struct port_info *pi = adap2pinfo(adap, i);

		pi->first_qset = qidx;
		pi->nqsets = is_x_10g_port(&pi->link_cfg) ? q10g : 1;
		qidx += pi->nqsets;
	}
#endif /* !CONFIG_CHELSIO_T4_DCB */

	s->ethqsets = qidx;
	s->max_ethqsets = qidx;   /* MSI-X may lower it later */

	if (is_uld(adap)) {
		/*
		 * For offload we use 1 queue/channel if all ports are up to 1G,
		 * otherwise we divide all available queues amongst the channels
		 * capped by the number of available cores.
		 */
		if (n10g) {
			i = min_t(int, MAX_OFLD_QSETS, num_online_cpus());
			s->ofldqsets = roundup(i, adap->params.nports);
		} else {
			s->ofldqsets = adap->params.nports;
		}
	}

	for (i = 0; i < ARRAY_SIZE(s->ethrxq); i++) {
		struct sge_eth_rxq *r = &s->ethrxq[i];

		init_rspq(adap, &r->rspq, 5, 10, 1024, 64);
		r->fl.size = 72;
	}

	for (i = 0; i < ARRAY_SIZE(s->ethtxq); i++)
		s->ethtxq[i].q.size = 1024;

	for (i = 0; i < ARRAY_SIZE(s->ctrlq); i++)
		s->ctrlq[i].q.size = 512;

	if (!is_t4(adap->params.chip))
		s->ptptxq.q.size = 8;

	init_rspq(adap, &s->fw_evtq, 0, 1, 1024, 64);
	init_rspq(adap, &s->intrq, 0, 1, 512, 64);
}

/*
 * Reduce the number of Ethernet queues across all ports to at most n.
 * n provides at least one queue per port.
 */
static void reduce_ethqs(struct adapter *adap, int n)
{
	int i;
	struct port_info *pi;

	while (n < adap->sge.ethqsets)
		for_each_port(adap, i) {
			pi = adap2pinfo(adap, i);
			if (pi->nqsets > 1) {
				pi->nqsets--;
				adap->sge.ethqsets--;
				if (adap->sge.ethqsets <= n)
					break;
			}
		}

	n = 0;
	for_each_port(adap, i) {
		pi = adap2pinfo(adap, i);
		pi->first_qset = n;
		n += pi->nqsets;
	}
}

static int get_msix_info(struct adapter *adap)
{
	struct uld_msix_info *msix_info;
	unsigned int max_ingq = 0;

	if (is_offload(adap))
		max_ingq += MAX_OFLD_QSETS * adap->num_ofld_uld;
	if (is_pci_uld(adap))
		max_ingq += MAX_OFLD_QSETS * adap->num_uld;

	if (!max_ingq)
		goto out;

	msix_info = kcalloc(max_ingq, sizeof(*msix_info), GFP_KERNEL);
	if (!msix_info)
		return -ENOMEM;

	adap->msix_bmap_ulds.msix_bmap = kcalloc(BITS_TO_LONGS(max_ingq),
						 sizeof(long), GFP_KERNEL);
	if (!adap->msix_bmap_ulds.msix_bmap) {
		kfree(msix_info);
		return -ENOMEM;
	}
	spin_lock_init(&adap->msix_bmap_ulds.lock);
	adap->msix_info_ulds = msix_info;
out:
	return 0;
}

static void free_msix_info(struct adapter *adap)
{
	if (!(adap->num_uld && adap->num_ofld_uld))
		return;

	kfree(adap->msix_info_ulds);
	kfree(adap->msix_bmap_ulds.msix_bmap);
}

/* 2 MSI-X vectors needed for the FW queue and non-data interrupts */
#define EXTRA_VECS 2

static int enable_msix(struct adapter *adap)
{
	int ofld_need = 0, uld_need = 0;
	int i, j, want, need, allocated;
	struct sge *s = &adap->sge;
	unsigned int nchan = adap->params.nports;
	struct msix_entry *entries;
	int max_ingq = MAX_INGQ;

	if (is_pci_uld(adap))
		max_ingq += (MAX_OFLD_QSETS * adap->num_uld);
	if (is_offload(adap))
		max_ingq += (MAX_OFLD_QSETS * adap->num_ofld_uld);
	entries = kmalloc(sizeof(*entries) * (max_ingq + 1),
			  GFP_KERNEL);
	if (!entries)
		return -ENOMEM;

	/* map for msix */
	if (get_msix_info(adap)) {
		adap->params.offload = 0;
		adap->params.crypto = 0;
	}

	for (i = 0; i < max_ingq + 1; ++i)
		entries[i].entry = i;

	want = s->max_ethqsets + EXTRA_VECS;
	if (is_offload(adap)) {
		want += adap->num_ofld_uld * s->ofldqsets;
		ofld_need = adap->num_ofld_uld * nchan;
	}
	if (is_pci_uld(adap)) {
		want += adap->num_uld * s->ofldqsets;
		uld_need = adap->num_uld * nchan;
	}
#ifdef CONFIG_CHELSIO_T4_DCB
	/* For Data Center Bridging we need 8 Ethernet TX Priority Queues for
	 * each port.
	 */
	need = 8 * adap->params.nports + EXTRA_VECS + ofld_need + uld_need;
#else
	need = adap->params.nports + EXTRA_VECS + ofld_need + uld_need;
#endif
	allocated = pci_enable_msix_range(adap->pdev, entries, need, want);
	if (allocated < 0) {
		dev_info(adap->pdev_dev, "not enough MSI-X vectors left,"
			 " not using MSI-X\n");
		kfree(entries);
		return allocated;
	}

	/* Distribute available vectors to the various queue groups.
	 * Every group gets its minimum requirement and NIC gets top
	 * priority for leftovers.
	 */
	i = allocated - EXTRA_VECS - ofld_need - uld_need;
	if (i < s->max_ethqsets) {
		s->max_ethqsets = i;
		if (i < s->ethqsets)
			reduce_ethqs(adap, i);
	}
	if (is_uld(adap)) {
		if (allocated < want)
			s->nqs_per_uld = nchan;
		else
			s->nqs_per_uld = s->ofldqsets;
	}

	for (i = 0; i < (s->max_ethqsets + EXTRA_VECS); ++i)
		adap->msix_info[i].vec = entries[i].vector;
	if (is_uld(adap)) {
		for (j = 0 ; i < allocated; ++i, j++) {
			adap->msix_info_ulds[j].vec = entries[i].vector;
			adap->msix_info_ulds[j].idx = i;
		}
		adap->msix_bmap_ulds.mapsize = j;
	}
	dev_info(adap->pdev_dev, "%d MSI-X vectors allocated, "
		 "nic %d per uld %d\n",
		 allocated, s->max_ethqsets, s->nqs_per_uld);

	kfree(entries);
	return 0;
}

#undef EXTRA_VECS

static int init_rss(struct adapter *adap)
{
	unsigned int i;
	int err;

	err = t4_init_rss_mode(adap, adap->mbox);
	if (err)
		return err;

	for_each_port(adap, i) {
		struct port_info *pi = adap2pinfo(adap, i);

		pi->rss = kcalloc(pi->rss_size, sizeof(u16), GFP_KERNEL);
		if (!pi->rss)
			return -ENOMEM;
	}
	return 0;
}

static int cxgb4_get_pcie_dev_link_caps(struct adapter *adap,
					enum pci_bus_speed *speed,
					enum pcie_link_width *width)
{
	u32 lnkcap1, lnkcap2;
	int err1, err2;

#define  PCIE_MLW_CAP_SHIFT 4   /* start of MLW mask in link capabilities */

	*speed = PCI_SPEED_UNKNOWN;
	*width = PCIE_LNK_WIDTH_UNKNOWN;

	err1 = pcie_capability_read_dword(adap->pdev, PCI_EXP_LNKCAP,
					  &lnkcap1);
	err2 = pcie_capability_read_dword(adap->pdev, PCI_EXP_LNKCAP2,
					  &lnkcap2);
	if (!err2 && lnkcap2) { /* PCIe r3.0-compliant */
		if (lnkcap2 & PCI_EXP_LNKCAP2_SLS_8_0GB)
			*speed = PCIE_SPEED_8_0GT;
		else if (lnkcap2 & PCI_EXP_LNKCAP2_SLS_5_0GB)
			*speed = PCIE_SPEED_5_0GT;
		else if (lnkcap2 & PCI_EXP_LNKCAP2_SLS_2_5GB)
			*speed = PCIE_SPEED_2_5GT;
	}
	if (!err1) {
		*width = (lnkcap1 & PCI_EXP_LNKCAP_MLW) >> PCIE_MLW_CAP_SHIFT;
		if (!lnkcap2) { /* pre-r3.0 */
			if (lnkcap1 & PCI_EXP_LNKCAP_SLS_5_0GB)
				*speed = PCIE_SPEED_5_0GT;
			else if (lnkcap1 & PCI_EXP_LNKCAP_SLS_2_5GB)
				*speed = PCIE_SPEED_2_5GT;
		}
	}

	if (*speed == PCI_SPEED_UNKNOWN || *width == PCIE_LNK_WIDTH_UNKNOWN)
		return err1 ? err1 : err2 ? err2 : -EINVAL;
	return 0;
}

static void cxgb4_check_pcie_caps(struct adapter *adap)
{
	enum pcie_link_width width, width_cap;
	enum pci_bus_speed speed, speed_cap;

#define PCIE_SPEED_STR(speed) \
	(speed == PCIE_SPEED_8_0GT ? "8.0GT/s" : \
	 speed == PCIE_SPEED_5_0GT ? "5.0GT/s" : \
	 speed == PCIE_SPEED_2_5GT ? "2.5GT/s" : \
	 "Unknown")

	if (cxgb4_get_pcie_dev_link_caps(adap, &speed_cap, &width_cap)) {
		dev_warn(adap->pdev_dev,
			 "Unable to determine PCIe device BW capabilities\n");
		return;
	}

	if (pcie_get_minimum_link(adap->pdev, &speed, &width) ||
	    speed == PCI_SPEED_UNKNOWN || width == PCIE_LNK_WIDTH_UNKNOWN) {
		dev_warn(adap->pdev_dev,
			 "Unable to determine PCI Express bandwidth.\n");
		return;
	}

	dev_info(adap->pdev_dev, "PCIe link speed is %s, device supports %s\n",
		 PCIE_SPEED_STR(speed), PCIE_SPEED_STR(speed_cap));
	dev_info(adap->pdev_dev, "PCIe link width is x%d, device supports x%d\n",
		 width, width_cap);
	if (speed < speed_cap || width < width_cap)
		dev_info(adap->pdev_dev,
			 "A slot with more lanes and/or higher speed is "
			 "suggested for optimal performance.\n");
}

/* Dump basic information about the adapter */
static void print_adapter_info(struct adapter *adapter)
{
	/* Hardware/Firmware/etc. Version/Revision IDs */
	t4_dump_version_info(adapter);

	/* Software/Hardware configuration */
	dev_info(adapter->pdev_dev, "Configuration: %sNIC %s, %s capable\n",
		 is_offload(adapter) ? "R" : "",
		 ((adapter->flags & USING_MSIX) ? "MSI-X" :
		  (adapter->flags & USING_MSI) ? "MSI" : ""),
		 is_offload(adapter) ? "Offload" : "non-Offload");
}

static void print_port_info(const struct net_device *dev)
{
	char buf[80];
	char *bufp = buf;
	const char *spd = "";
	const struct port_info *pi = netdev_priv(dev);
	const struct adapter *adap = pi->adapter;

	if (adap->params.pci.speed == PCI_EXP_LNKSTA_CLS_2_5GB)
		spd = " 2.5 GT/s";
	else if (adap->params.pci.speed == PCI_EXP_LNKSTA_CLS_5_0GB)
		spd = " 5 GT/s";
	else if (adap->params.pci.speed == PCI_EXP_LNKSTA_CLS_8_0GB)
		spd = " 8 GT/s";

	if (pi->link_cfg.pcaps & FW_PORT_CAP32_SPEED_100M)
		bufp += sprintf(bufp, "100M/");
	if (pi->link_cfg.pcaps & FW_PORT_CAP32_SPEED_1G)
		bufp += sprintf(bufp, "1G/");
	if (pi->link_cfg.pcaps & FW_PORT_CAP32_SPEED_10G)
		bufp += sprintf(bufp, "10G/");
	if (pi->link_cfg.pcaps & FW_PORT_CAP32_SPEED_25G)
		bufp += sprintf(bufp, "25G/");
	if (pi->link_cfg.pcaps & FW_PORT_CAP32_SPEED_40G)
		bufp += sprintf(bufp, "40G/");
	if (pi->link_cfg.pcaps & FW_PORT_CAP32_SPEED_50G)
		bufp += sprintf(bufp, "50G/");
	if (pi->link_cfg.pcaps & FW_PORT_CAP32_SPEED_100G)
		bufp += sprintf(bufp, "100G/");
	if (pi->link_cfg.pcaps & FW_PORT_CAP32_SPEED_200G)
		bufp += sprintf(bufp, "200G/");
	if (pi->link_cfg.pcaps & FW_PORT_CAP32_SPEED_400G)
		bufp += sprintf(bufp, "400G/");
	if (bufp != buf)
		--bufp;
	sprintf(bufp, "BASE-%s", t4_get_port_type_description(pi->port_type));

	netdev_info(dev, "%s: Chelsio %s (%s) %s\n",
		    dev->name, adap->params.vpd.id, adap->name, buf);
}

/*
 * Free the following resources:
 * - memory used for tables
 * - MSI/MSI-X
 * - net devices
 * - resources FW is holding for us
 */
static void free_some_resources(struct adapter *adapter)
{
	unsigned int i;

	kvfree(adapter->l2t);
	t4_cleanup_sched(adapter);
	kvfree(adapter->tids.tid_tab);
	cxgb4_cleanup_tc_u32(adapter);
	kfree(adapter->sge.egr_map);
	kfree(adapter->sge.ingr_map);
	kfree(adapter->sge.starving_fl);
	kfree(adapter->sge.txq_maperr);
#ifdef CONFIG_DEBUG_FS
	kfree(adapter->sge.blocked_fl);
#endif
	disable_msi(adapter);

	for_each_port(adapter, i)
		if (adapter->port[i]) {
			struct port_info *pi = adap2pinfo(adapter, i);

			if (pi->viid != 0)
				t4_free_vi(adapter, adapter->mbox, adapter->pf,
					   0, pi->viid);
			kfree(adap2pinfo(adapter, i)->rss);
			free_netdev(adapter->port[i]);
		}
	if (adapter->flags & FW_OK)
		t4_fw_bye(adapter, adapter->pf);
}

#define TSO_FLAGS (NETIF_F_TSO | NETIF_F_TSO6 | NETIF_F_TSO_ECN)
#define VLAN_FEAT (NETIF_F_SG | NETIF_F_IP_CSUM | TSO_FLAGS | \
		   NETIF_F_IPV6_CSUM | NETIF_F_HIGHDMA)
#define SEGMENT_SIZE 128

static int get_chip_type(struct pci_dev *pdev, u32 pl_rev)
{
	u16 device_id;

	/* Retrieve adapter's device ID */
	pci_read_config_word(pdev, PCI_DEVICE_ID, &device_id);

	switch (device_id >> 12) {
	case CHELSIO_T4:
		return CHELSIO_CHIP_CODE(CHELSIO_T4, pl_rev);
	case CHELSIO_T5:
		return CHELSIO_CHIP_CODE(CHELSIO_T5, pl_rev);
	case CHELSIO_T6:
		return CHELSIO_CHIP_CODE(CHELSIO_T6, pl_rev);
	default:
		dev_err(&pdev->dev, "Device %d is not supported\n",
			device_id);
	}
	return -EINVAL;
}

#ifdef CONFIG_PCI_IOV
static void dummy_setup(struct net_device *dev)
{
	dev->type = ARPHRD_NONE;
	dev->mtu = 0;
	dev->hard_header_len = 0;
	dev->addr_len = 0;
	dev->tx_queue_len = 0;
	dev->flags |= IFF_NOARP;
	dev->priv_flags |= IFF_NO_QUEUE;

	/* Initialize the device structure. */
	dev->netdev_ops = &cxgb4_mgmt_netdev_ops;
	dev->ethtool_ops = &cxgb4_mgmt_ethtool_ops;
	dev->needs_free_netdev = true;
}

static int config_mgmt_dev(struct pci_dev *pdev)
{
	struct adapter *adap = pci_get_drvdata(pdev);
	struct net_device *netdev;
	struct port_info *pi;
	char name[IFNAMSIZ];
	int err;

	snprintf(name, IFNAMSIZ, "mgmtpf%d%d", adap->adap_idx, adap->pf);
	netdev = alloc_netdev(sizeof(struct port_info), name, NET_NAME_UNKNOWN,
			      dummy_setup);
	if (!netdev)
		return -ENOMEM;

	pi = netdev_priv(netdev);
	pi->adapter = adap;
	pi->tx_chan = adap->pf % adap->params.nports;
	SET_NETDEV_DEV(netdev, &pdev->dev);

	adap->port[0] = netdev;
	pi->port_id = 0;

	err = register_netdev(adap->port[0]);
	if (err) {
		pr_info("Unable to register VF mgmt netdev %s\n", name);
		free_netdev(adap->port[0]);
		adap->port[0] = NULL;
		return err;
	}
	return 0;
}

static int cxgb4_iov_configure(struct pci_dev *pdev, int num_vfs)
{
	struct adapter *adap = pci_get_drvdata(pdev);
	int err = 0;
	int current_vfs = pci_num_vf(pdev);
	u32 pcie_fw;

	pcie_fw = readl(adap->regs + PCIE_FW_A);
	/* Check if cxgb4 is the MASTER and fw is initialized */
	if (!(pcie_fw & PCIE_FW_INIT_F) ||
	    !(pcie_fw & PCIE_FW_MASTER_VLD_F) ||
	    PCIE_FW_MASTER_G(pcie_fw) != 4) {
		dev_warn(&pdev->dev,
			 "cxgb4 driver needs to be MASTER to support SRIOV\n");
		return -EOPNOTSUPP;
	}

	/* If any of the VF's is already assigned to Guest OS, then
	 * SRIOV for the same cannot be modified
	 */
	if (current_vfs && pci_vfs_assigned(pdev)) {
		dev_err(&pdev->dev,
			"Cannot modify SR-IOV while VFs are assigned\n");
		num_vfs = current_vfs;
		return num_vfs;
	}

	/* Disable SRIOV when zero is passed.
	 * One needs to disable SRIOV before modifying it, else
	 * stack throws the below warning:
	 * " 'n' VFs already enabled. Disable before enabling 'm' VFs."
	 */
	if (!num_vfs) {
		pci_disable_sriov(pdev);
		if (adap->port[0]) {
			unregister_netdev(adap->port[0]);
			adap->port[0] = NULL;
		}
		/* free VF resources */
		kfree(adap->vfinfo);
		adap->vfinfo = NULL;
		adap->num_vfs = 0;
		return num_vfs;
	}

	if (num_vfs != current_vfs) {
		err = pci_enable_sriov(pdev, num_vfs);
		if (err)
			return err;

		adap->num_vfs = num_vfs;
		err = config_mgmt_dev(pdev);
		if (err)
			return err;
	}

	adap->vfinfo = kcalloc(adap->num_vfs,
			       sizeof(struct vf_info), GFP_KERNEL);
	if (adap->vfinfo)
		fill_vf_station_mac_addr(adap);
	return num_vfs;
}
#endif

static int init_one(struct pci_dev *pdev, const struct pci_device_id *ent)
{
	int func, i, err, s_qpp, qpp, num_seg;
	struct port_info *pi;
	bool highdma = false;
	struct adapter *adapter = NULL;
	struct net_device *netdev;
	void __iomem *regs;
	u32 whoami, pl_rev;
	enum chip_type chip;
	static int adap_idx = 1;
#ifdef CONFIG_PCI_IOV
	u32 v, port_vec;
#endif

	printk_once(KERN_INFO "%s - version %s\n", DRV_DESC, DRV_VERSION);

	err = pci_request_regions(pdev, KBUILD_MODNAME);
	if (err) {
		/* Just info, some other driver may have claimed the device. */
		dev_info(&pdev->dev, "cannot obtain PCI resources\n");
		return err;
	}

	err = pci_enable_device(pdev);
	if (err) {
		dev_err(&pdev->dev, "cannot enable PCI device\n");
		goto out_release_regions;
	}

	regs = pci_ioremap_bar(pdev, 0);
	if (!regs) {
		dev_err(&pdev->dev, "cannot map device registers\n");
		err = -ENOMEM;
		goto out_disable_device;
	}

	err = t4_wait_dev_ready(regs);
	if (err < 0)
		goto out_unmap_bar0;

	/* We control everything through one PF */
	whoami = readl(regs + PL_WHOAMI_A);
	pl_rev = REV_G(readl(regs + PL_REV_A));
	chip = get_chip_type(pdev, pl_rev);
	func = CHELSIO_CHIP_VERSION(chip) <= CHELSIO_T5 ?
		SOURCEPF_G(whoami) : T6_SOURCEPF_G(whoami);
	if (func != ent->driver_data) {
#ifndef CONFIG_PCI_IOV
		iounmap(regs);
#endif
		pci_disable_device(pdev);
		pci_save_state(pdev);        /* to restore SR-IOV later */
		goto sriov;
	}

	if (!pci_set_dma_mask(pdev, DMA_BIT_MASK(64))) {
		highdma = true;
		err = pci_set_consistent_dma_mask(pdev, DMA_BIT_MASK(64));
		if (err) {
			dev_err(&pdev->dev, "unable to obtain 64-bit DMA for "
				"coherent allocations\n");
			goto out_unmap_bar0;
		}
	} else {
		err = pci_set_dma_mask(pdev, DMA_BIT_MASK(32));
		if (err) {
			dev_err(&pdev->dev, "no usable DMA configuration\n");
			goto out_unmap_bar0;
		}
	}

	pci_enable_pcie_error_reporting(pdev);
	pci_set_master(pdev);
	pci_save_state(pdev);

	adapter = kzalloc(sizeof(*adapter), GFP_KERNEL);
	if (!adapter) {
		err = -ENOMEM;
		goto out_unmap_bar0;
	}
	adap_idx++;

	adapter->workq = create_singlethread_workqueue("cxgb4");
	if (!adapter->workq) {
		err = -ENOMEM;
		goto out_free_adapter;
	}

	adapter->mbox_log = kzalloc(sizeof(*adapter->mbox_log) +
				    (sizeof(struct mbox_cmd) *
				     T4_OS_LOG_MBOX_CMDS),
				    GFP_KERNEL);
	if (!adapter->mbox_log) {
		err = -ENOMEM;
		goto out_free_adapter;
	}
	adapter->mbox_log->size = T4_OS_LOG_MBOX_CMDS;

	/* PCI device has been enabled */
	adapter->flags |= DEV_ENABLED;

	adapter->regs = regs;
	adapter->pdev = pdev;
	adapter->pdev_dev = &pdev->dev;
	adapter->name = pci_name(pdev);
	adapter->mbox = func;
	adapter->pf = func;
	adapter->msg_enable = DFLT_MSG_ENABLE;
	memset(adapter->chan_map, 0xff, sizeof(adapter->chan_map));

	/* If possible, we use PCIe Relaxed Ordering Attribute to deliver
	 * Ingress Packet Data to Free List Buffers in order to allow for
	 * chipset performance optimizations between the Root Complex and
	 * Memory Controllers.  (Messages to the associated Ingress Queue
	 * notifying new Packet Placement in the Free Lists Buffers will be
	 * send without the Relaxed Ordering Attribute thus guaranteeing that
	 * all preceding PCIe Transaction Layer Packets will be processed
	 * first.)  But some Root Complexes have various issues with Upstream
	 * Transaction Layer Packets with the Relaxed Ordering Attribute set.
	 * The PCIe devices which under the Root Complexes will be cleared the
	 * Relaxed Ordering bit in the configuration space, So we check our
	 * PCIe configuration space to see if it's flagged with advice against
	 * using Relaxed Ordering.
	 */
	if (!pcie_relaxed_ordering_enabled(pdev))
		adapter->flags |= ROOT_NO_RELAXED_ORDERING;

	spin_lock_init(&adapter->stats_lock);
	spin_lock_init(&adapter->tid_release_lock);
	spin_lock_init(&adapter->win0_lock);
	spin_lock_init(&adapter->mbox_lock);

	INIT_LIST_HEAD(&adapter->mlist.list);

	INIT_WORK(&adapter->tid_release_task, process_tid_release_list);
	INIT_WORK(&adapter->db_full_task, process_db_full);
	INIT_WORK(&adapter->db_drop_task, process_db_drop);

	err = t4_prep_adapter(adapter);
	if (err)
		goto out_free_adapter;


	if (!is_t4(adapter->params.chip)) {
		s_qpp = (QUEUESPERPAGEPF0_S +
			(QUEUESPERPAGEPF1_S - QUEUESPERPAGEPF0_S) *
			adapter->pf);
		qpp = 1 << QUEUESPERPAGEPF0_G(t4_read_reg(adapter,
		      SGE_EGRESS_QUEUES_PER_PAGE_PF_A) >> s_qpp);
		num_seg = PAGE_SIZE / SEGMENT_SIZE;

		/* Each segment size is 128B. Write coalescing is enabled only
		 * when SGE_EGRESS_QUEUES_PER_PAGE_PF reg value for the
		 * queue is less no of segments that can be accommodated in
		 * a page size.
		 */
		if (qpp > num_seg) {
			dev_err(&pdev->dev,
				"Incorrect number of egress queues per page\n");
			err = -EINVAL;
			goto out_free_adapter;
		}
		adapter->bar2 = ioremap_wc(pci_resource_start(pdev, 2),
		pci_resource_len(pdev, 2));
		if (!adapter->bar2) {
			dev_err(&pdev->dev, "cannot map device bar2 region\n");
			err = -ENOMEM;
			goto out_free_adapter;
		}
	}

	setup_memwin(adapter);
	err = adap_init0(adapter);
#ifdef CONFIG_DEBUG_FS
	bitmap_zero(adapter->sge.blocked_fl, adapter->sge.egr_sz);
#endif
	setup_memwin_rdma(adapter);
	if (err)
		goto out_unmap_bar;

	/* configure SGE_STAT_CFG_A to read WC stats */
	if (!is_t4(adapter->params.chip))
		t4_write_reg(adapter, SGE_STAT_CFG_A, STATSOURCE_T5_V(7) |
			     (is_t5(adapter->params.chip) ? STATMODE_V(0) :
			      T6_STATMODE_V(0)));

	for_each_port(adapter, i) {
		netdev = alloc_etherdev_mq(sizeof(struct port_info),
					   MAX_ETH_QSETS);
		if (!netdev) {
			err = -ENOMEM;
			goto out_free_dev;
		}

		SET_NETDEV_DEV(netdev, &pdev->dev);

		adapter->port[i] = netdev;
		pi = netdev_priv(netdev);
		pi->adapter = adapter;
		pi->xact_addr_filt = -1;
		pi->port_id = i;
		netdev->irq = pdev->irq;

		netdev->hw_features = NETIF_F_SG | TSO_FLAGS |
			NETIF_F_IP_CSUM | NETIF_F_IPV6_CSUM |
			NETIF_F_RXCSUM | NETIF_F_RXHASH |
			NETIF_F_HW_VLAN_CTAG_TX | NETIF_F_HW_VLAN_CTAG_RX |
			NETIF_F_HW_TC;
		if (highdma)
			netdev->hw_features |= NETIF_F_HIGHDMA;
		netdev->features |= netdev->hw_features;
		netdev->vlan_features = netdev->features & VLAN_FEAT;

		netdev->priv_flags |= IFF_UNICAST_FLT;

		/* MTU range: 81 - 9600 */
		netdev->min_mtu = 81;
		netdev->max_mtu = MAX_MTU;

		netdev->netdev_ops = &cxgb4_netdev_ops;
#ifdef CONFIG_CHELSIO_T4_DCB
		netdev->dcbnl_ops = &cxgb4_dcb_ops;
		cxgb4_dcb_state_init(netdev);
#endif
		cxgb4_set_ethtool_ops(netdev);
	}

	pci_set_drvdata(pdev, adapter);

	if (adapter->flags & FW_OK) {
		err = t4_port_init(adapter, func, func, 0);
		if (err)
			goto out_free_dev;
	} else if (adapter->params.nports == 1) {
		/* If we don't have a connection to the firmware -- possibly
		 * because of an error -- grab the raw VPD parameters so we
		 * can set the proper MAC Address on the debug network
		 * interface that we've created.
		 */
		u8 hw_addr[ETH_ALEN];
		u8 *na = adapter->params.vpd.na;

		err = t4_get_raw_vpd_params(adapter, &adapter->params.vpd);
		if (!err) {
			for (i = 0; i < ETH_ALEN; i++)
				hw_addr[i] = (hex2val(na[2 * i + 0]) * 16 +
					      hex2val(na[2 * i + 1]));
			t4_set_hw_addr(adapter, 0, hw_addr);
		}
	}

	/* Configure queues and allocate tables now, they can be needed as
	 * soon as the first register_netdev completes.
	 */
	cfg_queues(adapter);

	adapter->l2t = t4_init_l2t(adapter->l2t_start, adapter->l2t_end);
	if (!adapter->l2t) {
		/* We tolerate a lack of L2T, giving up some functionality */
		dev_warn(&pdev->dev, "could not allocate L2T, continuing\n");
		adapter->params.offload = 0;
	}

#if IS_ENABLED(CONFIG_IPV6)
	if ((CHELSIO_CHIP_VERSION(adapter->params.chip) <= CHELSIO_T5) &&
	    (!(t4_read_reg(adapter, LE_DB_CONFIG_A) & ASLIPCOMPEN_F))) {
		/* CLIP functionality is not present in hardware,
		 * hence disable all offload features
		 */
		dev_warn(&pdev->dev,
			 "CLIP not enabled in hardware, continuing\n");
		adapter->params.offload = 0;
	} else {
		adapter->clipt = t4_init_clip_tbl(adapter->clipt_start,
						  adapter->clipt_end);
		if (!adapter->clipt) {
			/* We tolerate a lack of clip_table, giving up
			 * some functionality
			 */
			dev_warn(&pdev->dev,
				 "could not allocate Clip table, continuing\n");
			adapter->params.offload = 0;
		}
	}
#endif

	for_each_port(adapter, i) {
		pi = adap2pinfo(adapter, i);
		pi->sched_tbl = t4_init_sched(adapter->params.nsched_cls);
		if (!pi->sched_tbl)
			dev_warn(&pdev->dev,
				 "could not activate scheduling on port %d\n",
				 i);
	}

	if (tid_init(&adapter->tids) < 0) {
		dev_warn(&pdev->dev, "could not allocate TID table, "
			 "continuing\n");
		adapter->params.offload = 0;
	} else {
		adapter->tc_u32 = cxgb4_init_tc_u32(adapter);
		if (!adapter->tc_u32)
			dev_warn(&pdev->dev,
				 "could not offload tc u32, continuing\n");
	}

	if (is_offload(adapter)) {
		if (t4_read_reg(adapter, LE_DB_CONFIG_A) & HASHEN_F) {
			u32 hash_base, hash_reg;

			if (chip <= CHELSIO_T5) {
				hash_reg = LE_DB_TID_HASHBASE_A;
				hash_base = t4_read_reg(adapter, hash_reg);
				adapter->tids.hash_base = hash_base / 4;
			} else {
				hash_reg = T6_LE_DB_HASH_TID_BASE_A;
				hash_base = t4_read_reg(adapter, hash_reg);
				adapter->tids.hash_base = hash_base;
			}
		}
	}

	/* See what interrupts we'll be using */
	if (msi > 1 && enable_msix(adapter) == 0)
		adapter->flags |= USING_MSIX;
	else if (msi > 0 && pci_enable_msi(pdev) == 0) {
		adapter->flags |= USING_MSI;
		if (msi > 1)
			free_msix_info(adapter);
	}

	/* check for PCI Express bandwidth capabiltites */
	cxgb4_check_pcie_caps(adapter);

	err = init_rss(adapter);
	if (err)
		goto out_free_dev;

	/*
	 * The card is now ready to go.  If any errors occur during device
	 * registration we do not fail the whole card but rather proceed only
	 * with the ports we manage to register successfully.  However we must
	 * register at least one net device.
	 */
	for_each_port(adapter, i) {
		pi = adap2pinfo(adapter, i);
		adapter->port[i]->dev_port = pi->lport;
		netif_set_real_num_tx_queues(adapter->port[i], pi->nqsets);
		netif_set_real_num_rx_queues(adapter->port[i], pi->nqsets);

		netif_carrier_off(adapter->port[i]);

		err = register_netdev(adapter->port[i]);
		if (err)
			break;
		adapter->chan_map[pi->tx_chan] = i;
		print_port_info(adapter->port[i]);
	}
	if (i == 0) {
		dev_err(&pdev->dev, "could not register any net devices\n");
		goto out_free_dev;
	}
	if (err) {
		dev_warn(&pdev->dev, "only %d net devices registered\n", i);
		err = 0;
	}

	if (cxgb4_debugfs_root) {
		adapter->debugfs_root = debugfs_create_dir(pci_name(pdev),
							   cxgb4_debugfs_root);
		setup_debugfs(adapter);
	}

	/* PCIe EEH recovery on powerpc platforms needs fundamental reset */
	pdev->needs_freset = 1;

	if (is_uld(adapter)) {
		mutex_lock(&uld_mutex);
		list_add_tail(&adapter->list_node, &adapter_list);
		mutex_unlock(&uld_mutex);
	}

	if (!is_t4(adapter->params.chip))
		cxgb4_ptp_init(adapter);

	print_adapter_info(adapter);
	setup_fw_sge_queues(adapter);
	return 0;

sriov:
#ifdef CONFIG_PCI_IOV
	adapter = kzalloc(sizeof(*adapter), GFP_KERNEL);
	if (!adapter) {
		err = -ENOMEM;
		goto free_pci_region;
	}

	adapter->pdev = pdev;
	adapter->pdev_dev = &pdev->dev;
	adapter->name = pci_name(pdev);
	adapter->mbox = func;
	adapter->pf = func;
	adapter->regs = regs;
	adapter->adap_idx = adap_idx;
	adapter->mbox_log = kzalloc(sizeof(*adapter->mbox_log) +
				    (sizeof(struct mbox_cmd) *
				     T4_OS_LOG_MBOX_CMDS),
				    GFP_KERNEL);
	if (!adapter->mbox_log) {
		err = -ENOMEM;
		goto free_adapter;
	}
	spin_lock_init(&adapter->mbox_lock);
	INIT_LIST_HEAD(&adapter->mlist.list);

	v = FW_PARAMS_MNEM_V(FW_PARAMS_MNEM_DEV) |
	    FW_PARAMS_PARAM_X_V(FW_PARAMS_PARAM_DEV_PORTVEC);
	err = t4_query_params(adapter, adapter->mbox, adapter->pf, 0, 1,
			      &v, &port_vec);
	if (err < 0) {
		dev_err(adapter->pdev_dev, "Could not fetch port params\n");
		goto free_mbox_log;
	}

	adapter->params.nports = hweight32(port_vec);
	pci_set_drvdata(pdev, adapter);
	return 0;

free_mbox_log:
	kfree(adapter->mbox_log);
 free_adapter:
	kfree(adapter);
 free_pci_region:
	iounmap(regs);
	pci_disable_sriov(pdev);
	pci_release_regions(pdev);
	return err;
#else
	return 0;
#endif

 out_free_dev:
	free_some_resources(adapter);
	if (adapter->flags & USING_MSIX)
		free_msix_info(adapter);
	if (adapter->num_uld || adapter->num_ofld_uld)
		t4_uld_mem_free(adapter);
 out_unmap_bar:
	if (!is_t4(adapter->params.chip))
		iounmap(adapter->bar2);
 out_free_adapter:
	if (adapter->workq)
		destroy_workqueue(adapter->workq);

	kfree(adapter->mbox_log);
	kfree(adapter);
 out_unmap_bar0:
	iounmap(regs);
 out_disable_device:
	pci_disable_pcie_error_reporting(pdev);
	pci_disable_device(pdev);
 out_release_regions:
	pci_release_regions(pdev);
	return err;
}

static void remove_one(struct pci_dev *pdev)
{
	struct adapter *adapter = pci_get_drvdata(pdev);

	if (!adapter) {
		pci_release_regions(pdev);
		return;
	}

	if (adapter->pf == 4) {
		int i;

		/* Tear down per-adapter Work Queue first since it can contain
		 * references to our adapter data structure.
		 */
		destroy_workqueue(adapter->workq);

		if (is_uld(adapter)) {
			detach_ulds(adapter);
			t4_uld_clean_up(adapter);
		}

		disable_interrupts(adapter);

		for_each_port(adapter, i)
			if (adapter->port[i]->reg_state == NETREG_REGISTERED)
				unregister_netdev(adapter->port[i]);

		debugfs_remove_recursive(adapter->debugfs_root);

		if (!is_t4(adapter->params.chip))
			cxgb4_ptp_stop(adapter);

		/* If we allocated filters, free up state associated with any
		 * valid filters ...
		 */
		clear_all_filters(adapter);

		if (adapter->flags & FULL_INIT_DONE)
			cxgb_down(adapter);

		if (adapter->flags & USING_MSIX)
			free_msix_info(adapter);
		if (adapter->num_uld || adapter->num_ofld_uld)
			t4_uld_mem_free(adapter);
		free_some_resources(adapter);
#if IS_ENABLED(CONFIG_IPV6)
		t4_cleanup_clip_tbl(adapter);
#endif
		iounmap(adapter->regs);
		if (!is_t4(adapter->params.chip))
			iounmap(adapter->bar2);
		pci_disable_pcie_error_reporting(pdev);
		if ((adapter->flags & DEV_ENABLED)) {
			pci_disable_device(pdev);
			adapter->flags &= ~DEV_ENABLED;
		}
		pci_release_regions(pdev);
		kfree(adapter->mbox_log);
		synchronize_rcu();
		kfree(adapter);
	}
#ifdef CONFIG_PCI_IOV
	else {
		if (adapter->port[0])
			unregister_netdev(adapter->port[0]);
		iounmap(adapter->regs);
		kfree(adapter->vfinfo);
		kfree(adapter->mbox_log);
		kfree(adapter);
		pci_disable_sriov(pdev);
		pci_release_regions(pdev);
	}
#endif
}

/* "Shutdown" quiesces the device, stopping Ingress Packet and Interrupt
 * delivery.  This is essentially a stripped down version of the PCI remove()
 * function where we do the minimal amount of work necessary to shutdown any
 * further activity.
 */
static void shutdown_one(struct pci_dev *pdev)
{
	struct adapter *adapter = pci_get_drvdata(pdev);

	/* As with remove_one() above (see extended comment), we only want do
	 * do cleanup on PCI Devices which went all the way through init_one()
	 * ...
	 */
	if (!adapter) {
		pci_release_regions(pdev);
		return;
	}

	if (adapter->pf == 4) {
		int i;

		for_each_port(adapter, i)
			if (adapter->port[i]->reg_state == NETREG_REGISTERED)
				cxgb_close(adapter->port[i]);

		if (is_uld(adapter)) {
			detach_ulds(adapter);
			t4_uld_clean_up(adapter);
		}

		disable_interrupts(adapter);
		disable_msi(adapter);

		t4_sge_stop(adapter);
		if (adapter->flags & FW_OK)
			t4_fw_bye(adapter, adapter->mbox);
	}
#ifdef CONFIG_PCI_IOV
	else {
		if (adapter->port[0])
			unregister_netdev(adapter->port[0]);
		iounmap(adapter->regs);
		kfree(adapter->vfinfo);
		kfree(adapter->mbox_log);
		kfree(adapter);
		pci_disable_sriov(pdev);
		pci_release_regions(pdev);
	}
#endif
}

static struct pci_driver cxgb4_driver = {
	.name     = KBUILD_MODNAME,
	.id_table = cxgb4_pci_tbl,
	.probe    = init_one,
	.remove   = remove_one,
	.shutdown = shutdown_one,
#ifdef CONFIG_PCI_IOV
	.sriov_configure = cxgb4_iov_configure,
#endif
	.err_handler = &cxgb4_eeh,
};

static int __init cxgb4_init_module(void)
{
	int ret;

	/* Debugfs support is optional, just warn if this fails */
	cxgb4_debugfs_root = debugfs_create_dir(KBUILD_MODNAME, NULL);
	if (!cxgb4_debugfs_root)
		pr_warn("could not create debugfs entry, continuing\n");

	ret = pci_register_driver(&cxgb4_driver);
	if (ret < 0)
		debugfs_remove(cxgb4_debugfs_root);

#if IS_ENABLED(CONFIG_IPV6)
	if (!inet6addr_registered) {
		register_inet6addr_notifier(&cxgb4_inet6addr_notifier);
		inet6addr_registered = true;
	}
#endif

	return ret;
}

static void __exit cxgb4_cleanup_module(void)
{
#if IS_ENABLED(CONFIG_IPV6)
	if (inet6addr_registered) {
		unregister_inet6addr_notifier(&cxgb4_inet6addr_notifier);
		inet6addr_registered = false;
	}
#endif
	pci_unregister_driver(&cxgb4_driver);
	debugfs_remove(cxgb4_debugfs_root);  /* NULL ok */
}

module_init(cxgb4_init_module);
module_exit(cxgb4_cleanup_module);<|MERGE_RESOLUTION|>--- conflicted
+++ resolved
@@ -2679,18 +2679,10 @@
 {
 	struct port_info *pi = netdev_priv(dev);
 	struct adapter *adap = pi->adapter;
-<<<<<<< HEAD
-	struct fw_port_cmd port_cmd, port_rpl;
-	u32 link_status, speed = 0;
-	u32 fw_pfvf, fw_class;
-	int class_id = vf;
-	int link_ok, ret;
-=======
 	unsigned int link_ok, speed, mtu;
 	u32 fw_pfvf, fw_class;
 	int class_id = vf;
 	int ret;
->>>>>>> bb176f67
 	u16 pktsize;
 
 	if (vf >= adap->num_vfs)
@@ -2702,26 +2694,6 @@
 			min_tx_rate, vf);
 		return -EINVAL;
 	}
-<<<<<<< HEAD
-	/* Retrieve link details for VF port */
-	memset(&port_cmd, 0, sizeof(port_cmd));
-	port_cmd.op_to_portid = cpu_to_be32(FW_CMD_OP_V(FW_PORT_CMD) |
-					    FW_CMD_REQUEST_F |
-					    FW_CMD_READ_F |
-					    FW_PORT_CMD_PORTID_V(pi->port_id));
-	port_cmd.action_to_len16 =
-		cpu_to_be32(FW_PORT_CMD_ACTION_V(FW_PORT_ACTION_GET_PORT_INFO) |
-			    FW_LEN16(port_cmd));
-	ret = t4_wr_mbox(adap, adap->mbox, &port_cmd, sizeof(port_cmd),
-			 &port_rpl);
-	if (ret != FW_SUCCESS) {
-		dev_err(adap->pdev_dev,
-			"Failed to get link status for VF %d\n", vf);
-		return -EINVAL;
-	}
-	link_status = be32_to_cpu(port_rpl.u.info.lstatus_to_modtype);
-	link_ok = (link_status & FW_PORT_CMD_LSTATUS_F) != 0;
-=======
 
 	ret = t4_get_link_params(pi, &link_ok, &speed, &mtu);
 	if (ret != FW_SUCCESS) {
@@ -2730,27 +2702,10 @@
 		return -EINVAL;
 	}
 
->>>>>>> bb176f67
 	if (!link_ok) {
 		dev_err(adap->pdev_dev, "Link down for VF %d\n", vf);
 		return -EINVAL;
 	}
-<<<<<<< HEAD
-	/* Determine link speed */
-	if (link_status & FW_PORT_CMD_LSPEED_V(FW_PORT_CAP_SPEED_100M))
-		speed = 100;
-	else if (link_status & FW_PORT_CMD_LSPEED_V(FW_PORT_CAP_SPEED_1G))
-		speed = 1000;
-	else if (link_status & FW_PORT_CMD_LSPEED_V(FW_PORT_CAP_SPEED_10G))
-		speed = 10000;
-	else if (link_status & FW_PORT_CMD_LSPEED_V(FW_PORT_CAP_SPEED_25G))
-		speed = 25000;
-	else if (link_status & FW_PORT_CMD_LSPEED_V(FW_PORT_CAP_SPEED_40G))
-		speed = 40000;
-	else if (link_status & FW_PORT_CMD_LSPEED_V(FW_PORT_CAP_SPEED_100G))
-		speed = 100000;
-=======
->>>>>>> bb176f67
 
 	if (max_tx_rate > speed) {
 		dev_err(adap->pdev_dev,
@@ -2758,12 +2713,8 @@
 			max_tx_rate, vf, speed);
 		return -EINVAL;
 	}
-<<<<<<< HEAD
-	pktsize = be16_to_cpu(port_rpl.u.info.mtu);
-=======
 
 	pktsize = mtu;
->>>>>>> bb176f67
 	/* subtract ethhdr size and 4 bytes crc since, f/w appends it */
 	pktsize = pktsize - sizeof(struct ethhdr) - 4;
 	/* subtract ipv4 hdr size, tcp hdr size to get typical IPv4 MSS size */
@@ -2774,11 +2725,7 @@
 			      SCHED_CLASS_MODE_CLASS,
 			      SCHED_CLASS_RATEUNIT_BITS,
 			      SCHED_CLASS_RATEMODE_ABS,
-<<<<<<< HEAD
-			      pi->port_id, class_id, 0,
-=======
 			      pi->tx_chan, class_id, 0,
->>>>>>> bb176f67
 			      max_tx_rate * 1000, 0, pktsize);
 	if (ret) {
 		dev_err(adap->pdev_dev, "Err %d for Traffic Class config\n",
@@ -2926,10 +2873,6 @@
 	return err;
 }
 
-<<<<<<< HEAD
-static int cxgb_setup_tc(struct net_device *dev, u32 handle, u32 chain_index,
-			 __be16 proto, struct tc_to_netdev *tc)
-=======
 static int cxgb_setup_tc_cls_u32(struct net_device *dev,
 				 struct tc_cls_u32_offload *cls_u32)
 {
@@ -2950,13 +2893,9 @@
 
 static int cxgb_setup_tc(struct net_device *dev, enum tc_setup_type type,
 			 void *type_data)
->>>>>>> bb176f67
 {
 	struct port_info *pi = netdev2pinfo(dev);
 	struct adapter *adap = netdev2adap(dev);
-
-	if (chain_index)
-		return -EOPNOTSUPP;
 
 	if (!(adap->flags & FULL_INIT_DONE)) {
 		dev_err(adap->pdev_dev,
@@ -2971,16 +2910,6 @@
 	default:
 		return -EOPNOTSUPP;
 	}
-}
-
-static netdev_features_t cxgb_fix_features(struct net_device *dev,
-					   netdev_features_t features)
-{
-	/* Disable GRO, if RX_CSUM is disabled */
-	if (!(features & NETIF_F_RXCSUM))
-		features &= ~NETIF_F_GRO;
-
-	return features;
 }
 
 static netdev_features_t cxgb_fix_features(struct net_device *dev,
