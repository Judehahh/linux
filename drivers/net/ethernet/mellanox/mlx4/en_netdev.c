--- conflicted
+++ resolved
@@ -2992,9 +2992,6 @@
 		queue_delayed_work(mdev->workqueue, &priv->service_task,
 				   SERVICE_TASK_DELAY);
 
-<<<<<<< HEAD
-	mlx4_set_stats_bitmap(mdev->dev, &priv->stats_bitmap);
-=======
 	mlx4_en_set_stats_bitmap(mdev->dev, &priv->stats_bitmap,
 				 mdev->profile.prof[priv->port].rx_ppp,
 				 mdev->profile.prof[priv->port].rx_pause,
@@ -3008,7 +3005,6 @@
 	}
 
 	priv->registered = 1;
->>>>>>> 01e97e65
 
 	return 0;
 
