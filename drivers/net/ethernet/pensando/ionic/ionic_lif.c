--- conflicted
+++ resolved
@@ -1688,11 +1688,7 @@
 	if (!(is_zero_ether_addr(mac) || is_valid_ether_addr(mac)))
 		return -EINVAL;
 
-<<<<<<< HEAD
-	down_read(&ionic->vf_op_lock);
-=======
 	down_write(&ionic->vf_op_lock);
->>>>>>> 77a36a3a
 
 	if (vf >= pci_num_vf(ionic->pdev) || !ionic->vfs) {
 		ret = -EINVAL;
@@ -1702,11 +1698,7 @@
 			ether_addr_copy(ionic->vfs[vf].macaddr, mac);
 	}
 
-<<<<<<< HEAD
-	up_read(&ionic->vf_op_lock);
-=======
 	up_write(&ionic->vf_op_lock);
->>>>>>> 77a36a3a
 	return ret;
 }
 
@@ -1727,11 +1719,7 @@
 	if (proto != htons(ETH_P_8021Q))
 		return -EPROTONOSUPPORT;
 
-<<<<<<< HEAD
-	down_read(&ionic->vf_op_lock);
-=======
 	down_write(&ionic->vf_op_lock);
->>>>>>> 77a36a3a
 
 	if (vf >= pci_num_vf(ionic->pdev) || !ionic->vfs) {
 		ret = -EINVAL;
@@ -1742,11 +1730,7 @@
 			ionic->vfs[vf].vlanid = vlan;
 	}
 
-<<<<<<< HEAD
-	up_read(&ionic->vf_op_lock);
-=======
 	up_write(&ionic->vf_op_lock);
->>>>>>> 77a36a3a
 	return ret;
 }
 
