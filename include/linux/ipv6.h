#ifndef _IPV6_H
#define _IPV6_H

#include <uapi/linux/ipv6.h>

#define ipv6_optlen(p)  (((p)->hdrlen+1) << 3)
#define ipv6_authlen(p) (((p)->hdrlen+2) << 2)
/*
 * This structure contains configuration options per IPv6 link.
 */
struct ipv6_devconf {
	__s32		forwarding;
	__s32		hop_limit;
	__s32		mtu6;
	__s32		accept_ra;
	__s32		accept_redirects;
	__s32		autoconf;
	__s32		dad_transmits;
	__s32		rtr_solicits;
	__s32		rtr_solicit_interval;
	__s32		rtr_solicit_delay;
	__s32		force_mld_version;
	__s32		mldv1_unsolicited_report_interval;
	__s32		mldv2_unsolicited_report_interval;
<<<<<<< HEAD
#ifdef CONFIG_IPV6_PRIVACY
=======
>>>>>>> d8ec26d7
	__s32		use_tempaddr;
	__s32		temp_valid_lft;
	__s32		temp_prefered_lft;
	__s32		regen_max_retry;
	__s32		max_desync_factor;
	__s32		max_addresses;
	__s32		accept_ra_defrtr;
	__s32		accept_ra_pinfo;
#ifdef CONFIG_IPV6_ROUTER_PREF
	__s32		accept_ra_rtr_pref;
	__s32		rtr_probe_interval;
#ifdef CONFIG_IPV6_ROUTE_INFO
	__s32		accept_ra_rt_info_max_plen;
#endif
#endif
	__s32		proxy_ndp;
	__s32		accept_source_route;
#ifdef CONFIG_IPV6_OPTIMISTIC_DAD
	__s32		optimistic_dad;
#endif
#ifdef CONFIG_IPV6_MROUTE
	__s32		mc_forwarding;
#endif
	__s32		disable_ipv6;
	__s32		accept_dad;
	__s32		force_tllao;
	__s32           ndisc_notify;
	__s32		suppress_frag_ndisc;
	void		*sysctl;
};

struct ipv6_params {
	__s32 disable_ipv6;
	__s32 autoconf;
};
extern struct ipv6_params ipv6_defaults;
#include <linux/icmpv6.h>
#include <linux/tcp.h>
#include <linux/udp.h>

#include <net/inet_sock.h>

static inline struct ipv6hdr *ipv6_hdr(const struct sk_buff *skb)
{
	return (struct ipv6hdr *)skb_network_header(skb);
}

static inline struct ipv6hdr *inner_ipv6_hdr(const struct sk_buff *skb)
{
	return (struct ipv6hdr *)skb_inner_network_header(skb);
}

static inline struct ipv6hdr *ipipv6_hdr(const struct sk_buff *skb)
{
	return (struct ipv6hdr *)skb_transport_header(skb);
}

/* 
   This structure contains results of exthdrs parsing
   as offsets from skb->nh.
 */

struct inet6_skb_parm {
	int			iif;
	__be16			ra;
	__u16			hop;
	__u16			dst0;
	__u16			srcrt;
	__u16			dst1;
	__u16			lastopt;
	__u16			nhoff;
	__u16			flags;
#if defined(CONFIG_IPV6_MIP6) || defined(CONFIG_IPV6_MIP6_MODULE)
	__u16			dsthao;
#endif
	__u16			frag_max_size;

#define IP6SKB_XFRM_TRANSFORMED	1
#define IP6SKB_FORWARDED	2
#define IP6SKB_REROUTED		4
#define IP6SKB_ROUTERALERT	8
#define IP6SKB_FRAGMENTED      16
};

#define IP6CB(skb)	((struct inet6_skb_parm*)((skb)->cb))
#define IP6CBMTU(skb)	((struct ip6_mtuinfo *)((skb)->cb))

static inline int inet6_iif(const struct sk_buff *skb)
{
	return IP6CB(skb)->iif;
}

struct tcp6_request_sock {
	struct tcp_request_sock	  tcp6rsk_tcp;
};

struct ipv6_mc_socklist;
struct ipv6_ac_socklist;
struct ipv6_fl_socklist;

/**
 * struct ipv6_pinfo - ipv6 private area
 *
 * In the struct sock hierarchy (tcp6_sock, upd6_sock, etc)
 * this _must_ be the last member, so that inet6_sk_generic
 * is able to calculate its offset from the base struct sock
 * by using the struct proto->slab_obj_size member. -acme
 */
struct ipv6_pinfo {
	struct in6_addr 	saddr;
	struct in6_pktinfo	sticky_pktinfo;
	const struct in6_addr		*daddr_cache;
#ifdef CONFIG_IPV6_SUBTREES
	const struct in6_addr		*saddr_cache;
#endif

	__be32			flow_label;
	__u32			frag_size;

	/*
	 * Packed in 16bits.
	 * Omit one shift by by putting the signed field at MSB.
	 */
#if defined(__BIG_ENDIAN_BITFIELD)
	__s16			hop_limit:9;
	__u16			__unused_1:7;
#else
	__u16			__unused_1:7;
	__s16			hop_limit:9;
#endif

#if defined(__BIG_ENDIAN_BITFIELD)
	/* Packed in 16bits. */
	__s16			mcast_hops:9;
	__u16			__unused_2:6,
				mc_loop:1;
#else
	__u16			mc_loop:1,
				__unused_2:6;
	__s16			mcast_hops:9;
#endif
	int			ucast_oif;
	int			mcast_oif;

	/* pktoption flags */
	union {
		struct {
			__u16	srcrt:1,
				osrcrt:1,
			        rxinfo:1,
			        rxoinfo:1,
				rxhlim:1,
				rxohlim:1,
				hopopts:1,
				ohopopts:1,
				dstopts:1,
				odstopts:1,
                                rxflow:1,
				rxtclass:1,
				rxpmtu:1,
				rxorigdstaddr:1;
				/* 2 bits hole */
		} bits;
		__u16		all;
	} rxopt;

	/* sockopt flags */
	__u16			recverr:1,
	                        sndflow:1,
				pmtudisc:2,
				ipv6only:1,
				srcprefs:3,	/* 001: prefer temporary address
						 * 010: prefer public address
						 * 100: prefer care-of address
						 */
				dontfrag:1;
	__u8			min_hopcount;
	__u8			tclass;
	__u8			rcv_tclass;

	__u32			dst_cookie;
	__u32			rx_dst_cookie;

	struct ipv6_mc_socklist	__rcu *ipv6_mc_list;
	struct ipv6_ac_socklist	*ipv6_ac_list;
	struct ipv6_fl_socklist __rcu *ipv6_fl_list;

	struct ipv6_txoptions	*opt;
	struct sk_buff		*pktoptions;
	struct sk_buff		*rxpmtu;
	struct {
		struct ipv6_txoptions *opt;
		u8 hop_limit;
		u8 tclass;
	} cork;
};

/* WARNING: don't change the layout of the members in {raw,udp,tcp}6_sock! */
struct raw6_sock {
	/* inet_sock has to be the first member of raw6_sock */
	struct inet_sock	inet;
	__u32			checksum;	/* perform checksum */
	__u32			offset;		/* checksum offset  */
	struct icmp6_filter	filter;
	__u32			ip6mr_table;
	/* ipv6_pinfo has to be the last member of raw6_sock, see inet6_sk_generic */
	struct ipv6_pinfo	inet6;
};

struct udp6_sock {
	struct udp_sock	  udp;
	/* ipv6_pinfo has to be the last member of udp6_sock, see inet6_sk_generic */
	struct ipv6_pinfo inet6;
};

struct tcp6_sock {
	struct tcp_sock	  tcp;
	/* ipv6_pinfo has to be the last member of tcp6_sock, see inet6_sk_generic */
	struct ipv6_pinfo inet6;
};

extern int inet6_sk_rebuild_header(struct sock *sk);

struct tcp6_timewait_sock {
	struct tcp_timewait_sock   tcp6tw_tcp;
};

#if IS_ENABLED(CONFIG_IPV6)
static inline struct ipv6_pinfo * inet6_sk(const struct sock *__sk)
{
	return inet_sk(__sk)->pinet6;
}

static inline struct request_sock *inet6_reqsk_alloc(struct request_sock_ops *ops)
{
	struct request_sock *req = reqsk_alloc(ops);

	if (req)
		inet_rsk(req)->pktopts = NULL;

	return req;
}

static inline struct raw6_sock *raw6_sk(const struct sock *sk)
{
	return (struct raw6_sock *)sk;
}

static inline void inet_sk_copy_descendant(struct sock *sk_to,
					   const struct sock *sk_from)
{
	int ancestor_size = sizeof(struct inet_sock);

	if (sk_from->sk_family == PF_INET6)
		ancestor_size += sizeof(struct ipv6_pinfo);

	__inet_sk_copy_descendant(sk_to, sk_from, ancestor_size);
}

#define __ipv6_only_sock(sk)	(inet6_sk(sk)->ipv6only)
#define ipv6_only_sock(sk)	((sk)->sk_family == PF_INET6 && __ipv6_only_sock(sk))

static inline const struct in6_addr *inet6_rcv_saddr(const struct sock *sk)
{
	if (sk->sk_family == AF_INET6)
		return &sk->sk_v6_rcv_saddr;
	return NULL;
}

static inline int inet_v6_ipv6only(const struct sock *sk)
{
	return likely(sk->sk_state != TCP_TIME_WAIT) ?
		ipv6_only_sock(sk) : inet_twsk(sk)->tw_ipv6only;
}
#else
#define __ipv6_only_sock(sk)	0
#define ipv6_only_sock(sk)	0

static inline struct ipv6_pinfo * inet6_sk(const struct sock *__sk)
{
	return NULL;
}

static inline struct inet6_request_sock *
			inet6_rsk(const struct request_sock *rsk)
{
	return NULL;
}

static inline struct raw6_sock *raw6_sk(const struct sock *sk)
{
	return NULL;
}

#define inet6_rcv_saddr(__sk)	NULL
#define tcp_twsk_ipv6only(__sk)		0
#define inet_v6_ipv6only(__sk)		0
#endif /* IS_ENABLED(CONFIG_IPV6) */

#define INET6_MATCH(__sk, __net, __saddr, __daddr, __ports, __dif)	\
	(((__sk)->sk_portpair == (__ports))			&&	\
	 ((__sk)->sk_family == AF_INET6)			&&	\
	 ipv6_addr_equal(&(__sk)->sk_v6_daddr, (__saddr))		&&	\
	 ipv6_addr_equal(&(__sk)->sk_v6_rcv_saddr, (__daddr))	&&	\
	 (!(__sk)->sk_bound_dev_if	||				\
	   ((__sk)->sk_bound_dev_if == (__dif))) 		&&	\
	 net_eq(sock_net(__sk), (__net)))

#endif /* _IPV6_H */<|MERGE_RESOLUTION|>--- conflicted
+++ resolved
@@ -22,10 +22,6 @@
 	__s32		force_mld_version;
 	__s32		mldv1_unsolicited_report_interval;
 	__s32		mldv2_unsolicited_report_interval;
-<<<<<<< HEAD
-#ifdef CONFIG_IPV6_PRIVACY
-=======
->>>>>>> d8ec26d7
 	__s32		use_tempaddr;
 	__s32		temp_valid_lft;
 	__s32		temp_prefered_lft;
