// SPDX-License-Identifier: GPL-2.0-or-later
/*
 * Linux Socket Filter - Kernel level socket filtering
 *
 * Based on the design of the Berkeley Packet Filter. The new
 * internal format has been designed by PLUMgrid:
 *
 *	Copyright (c) 2011 - 2014 PLUMgrid, http://plumgrid.com
 *
 * Authors:
 *
 *	Jay Schulist <jschlst@samba.org>
 *	Alexei Starovoitov <ast@plumgrid.com>
 *	Daniel Borkmann <dborkman@redhat.com>
 *
 * Andi Kleen - Fix a few bad bugs and races.
 * Kris Katterjohn - Added many additional checks in bpf_check_classic()
 */

#include <uapi/linux/btf.h>
#include <linux/filter.h>
#include <linux/skbuff.h>
#include <linux/vmalloc.h>
#include <linux/random.h>
#include <linux/moduleloader.h>
#include <linux/bpf.h>
#include <linux/btf.h>
#include <linux/frame.h>
#include <linux/rbtree_latch.h>
#include <linux/kallsyms.h>
#include <linux/rcupdate.h>
#include <linux/perf_event.h>
#include <linux/extable.h>
#include <linux/log2.h>
#include <asm/unaligned.h>

/* Registers */
#define BPF_R0	regs[BPF_REG_0]
#define BPF_R1	regs[BPF_REG_1]
#define BPF_R2	regs[BPF_REG_2]
#define BPF_R3	regs[BPF_REG_3]
#define BPF_R4	regs[BPF_REG_4]
#define BPF_R5	regs[BPF_REG_5]
#define BPF_R6	regs[BPF_REG_6]
#define BPF_R7	regs[BPF_REG_7]
#define BPF_R8	regs[BPF_REG_8]
#define BPF_R9	regs[BPF_REG_9]
#define BPF_R10	regs[BPF_REG_10]

/* Named registers */
#define DST	regs[insn->dst_reg]
#define SRC	regs[insn->src_reg]
#define FP	regs[BPF_REG_FP]
#define AX	regs[BPF_REG_AX]
#define ARG1	regs[BPF_REG_ARG1]
#define CTX	regs[BPF_REG_CTX]
#define IMM	insn->imm

/* No hurry in this branch
 *
 * Exported for the bpf jit load helper.
 */
void *bpf_internal_load_pointer_neg_helper(const struct sk_buff *skb, int k, unsigned int size)
{
	u8 *ptr = NULL;

	if (k >= SKF_NET_OFF)
		ptr = skb_network_header(skb) + k - SKF_NET_OFF;
	else if (k >= SKF_LL_OFF)
		ptr = skb_mac_header(skb) + k - SKF_LL_OFF;

	if (ptr >= skb->head && ptr + size <= skb_tail_pointer(skb))
		return ptr;

	return NULL;
}

struct bpf_prog *bpf_prog_alloc_no_stats(unsigned int size, gfp_t gfp_extra_flags)
{
	gfp_t gfp_flags = GFP_KERNEL | __GFP_ZERO | gfp_extra_flags;
	struct bpf_prog_aux *aux;
	struct bpf_prog *fp;

	size = round_up(size, PAGE_SIZE);
	fp = __vmalloc(size, gfp_flags, PAGE_KERNEL);
	if (fp == NULL)
		return NULL;

	aux = kzalloc(sizeof(*aux), GFP_KERNEL | gfp_extra_flags);
	if (aux == NULL) {
		vfree(fp);
		return NULL;
	}

	fp->pages = size / PAGE_SIZE;
	fp->aux = aux;
	fp->aux->prog = fp;
	fp->jit_requested = ebpf_jit_enabled();

	INIT_LIST_HEAD_RCU(&fp->aux->ksym_lnode);

	return fp;
}

struct bpf_prog *bpf_prog_alloc(unsigned int size, gfp_t gfp_extra_flags)
{
	gfp_t gfp_flags = GFP_KERNEL | __GFP_ZERO | gfp_extra_flags;
	struct bpf_prog *prog;
	int cpu;

	prog = bpf_prog_alloc_no_stats(size, gfp_extra_flags);
	if (!prog)
		return NULL;

	prog->aux->stats = alloc_percpu_gfp(struct bpf_prog_stats, gfp_flags);
	if (!prog->aux->stats) {
		kfree(prog->aux);
		vfree(prog);
		return NULL;
	}

	for_each_possible_cpu(cpu) {
		struct bpf_prog_stats *pstats;

		pstats = per_cpu_ptr(prog->aux->stats, cpu);
		u64_stats_init(&pstats->syncp);
	}
	return prog;
}
EXPORT_SYMBOL_GPL(bpf_prog_alloc);

int bpf_prog_alloc_jited_linfo(struct bpf_prog *prog)
{
	if (!prog->aux->nr_linfo || !prog->jit_requested)
		return 0;

	prog->aux->jited_linfo = kcalloc(prog->aux->nr_linfo,
					 sizeof(*prog->aux->jited_linfo),
					 GFP_KERNEL | __GFP_NOWARN);
	if (!prog->aux->jited_linfo)
		return -ENOMEM;

	return 0;
}

void bpf_prog_free_jited_linfo(struct bpf_prog *prog)
{
	kfree(prog->aux->jited_linfo);
	prog->aux->jited_linfo = NULL;
}

void bpf_prog_free_unused_jited_linfo(struct bpf_prog *prog)
{
	if (prog->aux->jited_linfo && !prog->aux->jited_linfo[0])
		bpf_prog_free_jited_linfo(prog);
}

/* The jit engine is responsible to provide an array
 * for insn_off to the jited_off mapping (insn_to_jit_off).
 *
 * The idx to this array is the insn_off.  Hence, the insn_off
 * here is relative to the prog itself instead of the main prog.
 * This array has one entry for each xlated bpf insn.
 *
 * jited_off is the byte off to the last byte of the jited insn.
 *
 * Hence, with
 * insn_start:
 *      The first bpf insn off of the prog.  The insn off
 *      here is relative to the main prog.
 *      e.g. if prog is a subprog, insn_start > 0
 * linfo_idx:
 *      The prog's idx to prog->aux->linfo and jited_linfo
 *
 * jited_linfo[linfo_idx] = prog->bpf_func
 *
 * For i > linfo_idx,
 *
 * jited_linfo[i] = prog->bpf_func +
 *	insn_to_jit_off[linfo[i].insn_off - insn_start - 1]
 */
void bpf_prog_fill_jited_linfo(struct bpf_prog *prog,
			       const u32 *insn_to_jit_off)
{
	u32 linfo_idx, insn_start, insn_end, nr_linfo, i;
	const struct bpf_line_info *linfo;
	void **jited_linfo;

	if (!prog->aux->jited_linfo)
		/* Userspace did not provide linfo */
		return;

	linfo_idx = prog->aux->linfo_idx;
	linfo = &prog->aux->linfo[linfo_idx];
	insn_start = linfo[0].insn_off;
	insn_end = insn_start + prog->len;

	jited_linfo = &prog->aux->jited_linfo[linfo_idx];
	jited_linfo[0] = prog->bpf_func;

	nr_linfo = prog->aux->nr_linfo - linfo_idx;

	for (i = 1; i < nr_linfo && linfo[i].insn_off < insn_end; i++)
		/* The verifier ensures that linfo[i].insn_off is
		 * strictly increasing
		 */
		jited_linfo[i] = prog->bpf_func +
			insn_to_jit_off[linfo[i].insn_off - insn_start - 1];
}

void bpf_prog_free_linfo(struct bpf_prog *prog)
{
	bpf_prog_free_jited_linfo(prog);
	kvfree(prog->aux->linfo);
}

struct bpf_prog *bpf_prog_realloc(struct bpf_prog *fp_old, unsigned int size,
				  gfp_t gfp_extra_flags)
{
	gfp_t gfp_flags = GFP_KERNEL | __GFP_ZERO | gfp_extra_flags;
	struct bpf_prog *fp;
	u32 pages, delta;
	int ret;

	BUG_ON(fp_old == NULL);

	size = round_up(size, PAGE_SIZE);
	pages = size / PAGE_SIZE;
	if (pages <= fp_old->pages)
		return fp_old;

	delta = pages - fp_old->pages;
	ret = __bpf_prog_charge(fp_old->aux->user, delta);
	if (ret)
		return NULL;

	fp = __vmalloc(size, gfp_flags, PAGE_KERNEL);
	if (fp == NULL) {
		__bpf_prog_uncharge(fp_old->aux->user, delta);
	} else {
		memcpy(fp, fp_old, fp_old->pages * PAGE_SIZE);
		fp->pages = pages;
		fp->aux->prog = fp;

		/* We keep fp->aux from fp_old around in the new
		 * reallocated structure.
		 */
		fp_old->aux = NULL;
		__bpf_prog_free(fp_old);
	}

	return fp;
}

void __bpf_prog_free(struct bpf_prog *fp)
{
	if (fp->aux) {
		free_percpu(fp->aux->stats);
		kfree(fp->aux->poke_tab);
		kfree(fp->aux);
	}
	vfree(fp);
}

int bpf_prog_calc_tag(struct bpf_prog *fp)
{
	const u32 bits_offset = SHA_MESSAGE_BYTES - sizeof(__be64);
	u32 raw_size = bpf_prog_tag_scratch_size(fp);
	u32 digest[SHA_DIGEST_WORDS];
	u32 ws[SHA_WORKSPACE_WORDS];
	u32 i, bsize, psize, blocks;
	struct bpf_insn *dst;
	bool was_ld_map;
	u8 *raw, *todo;
	__be32 *result;
	__be64 *bits;

	raw = vmalloc(raw_size);
	if (!raw)
		return -ENOMEM;

	sha_init(digest);
	memset(ws, 0, sizeof(ws));

	/* We need to take out the map fd for the digest calculation
	 * since they are unstable from user space side.
	 */
	dst = (void *)raw;
	for (i = 0, was_ld_map = false; i < fp->len; i++) {
		dst[i] = fp->insnsi[i];
		if (!was_ld_map &&
		    dst[i].code == (BPF_LD | BPF_IMM | BPF_DW) &&
		    (dst[i].src_reg == BPF_PSEUDO_MAP_FD ||
		     dst[i].src_reg == BPF_PSEUDO_MAP_VALUE)) {
			was_ld_map = true;
			dst[i].imm = 0;
		} else if (was_ld_map &&
			   dst[i].code == 0 &&
			   dst[i].dst_reg == 0 &&
			   dst[i].src_reg == 0 &&
			   dst[i].off == 0) {
			was_ld_map = false;
			dst[i].imm = 0;
		} else {
			was_ld_map = false;
		}
	}

	psize = bpf_prog_insn_size(fp);
	memset(&raw[psize], 0, raw_size - psize);
	raw[psize++] = 0x80;

	bsize  = round_up(psize, SHA_MESSAGE_BYTES);
	blocks = bsize / SHA_MESSAGE_BYTES;
	todo   = raw;
	if (bsize - psize >= sizeof(__be64)) {
		bits = (__be64 *)(todo + bsize - sizeof(__be64));
	} else {
		bits = (__be64 *)(todo + bsize + bits_offset);
		blocks++;
	}
	*bits = cpu_to_be64((psize - 1) << 3);

	while (blocks--) {
		sha_transform(digest, todo, ws);
		todo += SHA_MESSAGE_BYTES;
	}

	result = (__force __be32 *)digest;
	for (i = 0; i < SHA_DIGEST_WORDS; i++)
		result[i] = cpu_to_be32(digest[i]);
	memcpy(fp->tag, result, sizeof(fp->tag));

	vfree(raw);
	return 0;
}

static int bpf_adj_delta_to_imm(struct bpf_insn *insn, u32 pos, s32 end_old,
				s32 end_new, s32 curr, const bool probe_pass)
{
	const s64 imm_min = S32_MIN, imm_max = S32_MAX;
	s32 delta = end_new - end_old;
	s64 imm = insn->imm;

	if (curr < pos && curr + imm + 1 >= end_old)
		imm += delta;
	else if (curr >= end_new && curr + imm + 1 < end_new)
		imm -= delta;
	if (imm < imm_min || imm > imm_max)
		return -ERANGE;
	if (!probe_pass)
		insn->imm = imm;
	return 0;
}

static int bpf_adj_delta_to_off(struct bpf_insn *insn, u32 pos, s32 end_old,
				s32 end_new, s32 curr, const bool probe_pass)
{
	const s32 off_min = S16_MIN, off_max = S16_MAX;
	s32 delta = end_new - end_old;
	s32 off = insn->off;

	if (curr < pos && curr + off + 1 >= end_old)
		off += delta;
	else if (curr >= end_new && curr + off + 1 < end_new)
		off -= delta;
	if (off < off_min || off > off_max)
		return -ERANGE;
	if (!probe_pass)
		insn->off = off;
	return 0;
}

static int bpf_adj_branches(struct bpf_prog *prog, u32 pos, s32 end_old,
			    s32 end_new, const bool probe_pass)
{
	u32 i, insn_cnt = prog->len + (probe_pass ? end_new - end_old : 0);
	struct bpf_insn *insn = prog->insnsi;
	int ret = 0;

	for (i = 0; i < insn_cnt; i++, insn++) {
		u8 code;

		/* In the probing pass we still operate on the original,
		 * unpatched image in order to check overflows before we
		 * do any other adjustments. Therefore skip the patchlet.
		 */
		if (probe_pass && i == pos) {
			i = end_new;
			insn = prog->insnsi + end_old;
		}
		code = insn->code;
		if ((BPF_CLASS(code) != BPF_JMP &&
		     BPF_CLASS(code) != BPF_JMP32) ||
		    BPF_OP(code) == BPF_EXIT)
			continue;
		/* Adjust offset of jmps if we cross patch boundaries. */
		if (BPF_OP(code) == BPF_CALL) {
			if (insn->src_reg != BPF_PSEUDO_CALL)
				continue;
			ret = bpf_adj_delta_to_imm(insn, pos, end_old,
						   end_new, i, probe_pass);
		} else {
			ret = bpf_adj_delta_to_off(insn, pos, end_old,
						   end_new, i, probe_pass);
		}
		if (ret)
			break;
	}

	return ret;
}

static void bpf_adj_linfo(struct bpf_prog *prog, u32 off, u32 delta)
{
	struct bpf_line_info *linfo;
	u32 i, nr_linfo;

	nr_linfo = prog->aux->nr_linfo;
	if (!nr_linfo || !delta)
		return;

	linfo = prog->aux->linfo;

	for (i = 0; i < nr_linfo; i++)
		if (off < linfo[i].insn_off)
			break;

	/* Push all off < linfo[i].insn_off by delta */
	for (; i < nr_linfo; i++)
		linfo[i].insn_off += delta;
}

struct bpf_prog *bpf_patch_insn_single(struct bpf_prog *prog, u32 off,
				       const struct bpf_insn *patch, u32 len)
{
	u32 insn_adj_cnt, insn_rest, insn_delta = len - 1;
	const u32 cnt_max = S16_MAX;
	struct bpf_prog *prog_adj;
	int err;

	/* Since our patchlet doesn't expand the image, we're done. */
	if (insn_delta == 0) {
		memcpy(prog->insnsi + off, patch, sizeof(*patch));
		return prog;
	}

	insn_adj_cnt = prog->len + insn_delta;

	/* Reject anything that would potentially let the insn->off
	 * target overflow when we have excessive program expansions.
	 * We need to probe here before we do any reallocation where
	 * we afterwards may not fail anymore.
	 */
	if (insn_adj_cnt > cnt_max &&
	    (err = bpf_adj_branches(prog, off, off + 1, off + len, true)))
		return ERR_PTR(err);

	/* Several new instructions need to be inserted. Make room
	 * for them. Likely, there's no need for a new allocation as
	 * last page could have large enough tailroom.
	 */
	prog_adj = bpf_prog_realloc(prog, bpf_prog_size(insn_adj_cnt),
				    GFP_USER);
	if (!prog_adj)
		return ERR_PTR(-ENOMEM);

	prog_adj->len = insn_adj_cnt;

	/* Patching happens in 3 steps:
	 *
	 * 1) Move over tail of insnsi from next instruction onwards,
	 *    so we can patch the single target insn with one or more
	 *    new ones (patching is always from 1 to n insns, n > 0).
	 * 2) Inject new instructions at the target location.
	 * 3) Adjust branch offsets if necessary.
	 */
	insn_rest = insn_adj_cnt - off - len;

	memmove(prog_adj->insnsi + off + len, prog_adj->insnsi + off + 1,
		sizeof(*patch) * insn_rest);
	memcpy(prog_adj->insnsi + off, patch, sizeof(*patch) * len);

	/* We are guaranteed to not fail at this point, otherwise
	 * the ship has sailed to reverse to the original state. An
	 * overflow cannot happen at this point.
	 */
	BUG_ON(bpf_adj_branches(prog_adj, off, off + 1, off + len, false));

	bpf_adj_linfo(prog_adj, off, insn_delta);

	return prog_adj;
}

int bpf_remove_insns(struct bpf_prog *prog, u32 off, u32 cnt)
{
	/* Branch offsets can't overflow when program is shrinking, no need
	 * to call bpf_adj_branches(..., true) here
	 */
	memmove(prog->insnsi + off, prog->insnsi + off + cnt,
		sizeof(struct bpf_insn) * (prog->len - off - cnt));
	prog->len -= cnt;

	return WARN_ON_ONCE(bpf_adj_branches(prog, off, off + cnt, off, false));
}

static void bpf_prog_kallsyms_del_subprogs(struct bpf_prog *fp)
{
	int i;

	for (i = 0; i < fp->aux->func_cnt; i++)
		bpf_prog_kallsyms_del(fp->aux->func[i]);
}

void bpf_prog_kallsyms_del_all(struct bpf_prog *fp)
{
	bpf_prog_kallsyms_del_subprogs(fp);
	bpf_prog_kallsyms_del(fp);
}

#ifdef CONFIG_BPF_JIT
/* All BPF JIT sysctl knobs here. */
int bpf_jit_enable   __read_mostly = IS_BUILTIN(CONFIG_BPF_JIT_ALWAYS_ON);
int bpf_jit_harden   __read_mostly;
int bpf_jit_kallsyms __read_mostly;
long bpf_jit_limit   __read_mostly;

static __always_inline void
bpf_get_prog_addr_region(const struct bpf_prog *prog,
			 unsigned long *symbol_start,
			 unsigned long *symbol_end)
{
	const struct bpf_binary_header *hdr = bpf_jit_binary_hdr(prog);
	unsigned long addr = (unsigned long)hdr;

	WARN_ON_ONCE(!bpf_prog_ebpf_jited(prog));

	*symbol_start = addr;
	*symbol_end   = addr + hdr->pages * PAGE_SIZE;
}

void bpf_get_prog_name(const struct bpf_prog *prog, char *sym)
{
	const char *end = sym + KSYM_NAME_LEN;
	const struct btf_type *type;
	const char *func_name;

	BUILD_BUG_ON(sizeof("bpf_prog_") +
		     sizeof(prog->tag) * 2 +
		     /* name has been null terminated.
		      * We should need +1 for the '_' preceding
		      * the name.  However, the null character
		      * is double counted between the name and the
		      * sizeof("bpf_prog_") above, so we omit
		      * the +1 here.
		      */
		     sizeof(prog->aux->name) > KSYM_NAME_LEN);

	sym += snprintf(sym, KSYM_NAME_LEN, "bpf_prog_");
	sym  = bin2hex(sym, prog->tag, sizeof(prog->tag));

	/* prog->aux->name will be ignored if full btf name is available */
	if (prog->aux->func_info_cnt) {
		type = btf_type_by_id(prog->aux->btf,
				      prog->aux->func_info[prog->aux->func_idx].type_id);
		func_name = btf_name_by_offset(prog->aux->btf, type->name_off);
		snprintf(sym, (size_t)(end - sym), "_%s", func_name);
		return;
	}

	if (prog->aux->name[0])
		snprintf(sym, (size_t)(end - sym), "_%s", prog->aux->name);
	else
		*sym = 0;
}

static __always_inline unsigned long
bpf_get_prog_addr_start(struct latch_tree_node *n)
{
	unsigned long symbol_start, symbol_end;
	const struct bpf_prog_aux *aux;

	aux = container_of(n, struct bpf_prog_aux, ksym_tnode);
	bpf_get_prog_addr_region(aux->prog, &symbol_start, &symbol_end);

	return symbol_start;
}

static __always_inline bool bpf_tree_less(struct latch_tree_node *a,
					  struct latch_tree_node *b)
{
	return bpf_get_prog_addr_start(a) < bpf_get_prog_addr_start(b);
}

static __always_inline int bpf_tree_comp(void *key, struct latch_tree_node *n)
{
	unsigned long val = (unsigned long)key;
	unsigned long symbol_start, symbol_end;
	const struct bpf_prog_aux *aux;

	aux = container_of(n, struct bpf_prog_aux, ksym_tnode);
	bpf_get_prog_addr_region(aux->prog, &symbol_start, &symbol_end);

	if (val < symbol_start)
		return -1;
	if (val >= symbol_end)
		return  1;

	return 0;
}

static const struct latch_tree_ops bpf_tree_ops = {
	.less	= bpf_tree_less,
	.comp	= bpf_tree_comp,
};

static DEFINE_SPINLOCK(bpf_lock);
static LIST_HEAD(bpf_kallsyms);
static struct latch_tree_root bpf_tree __cacheline_aligned;

static void bpf_prog_ksym_node_add(struct bpf_prog_aux *aux)
{
	WARN_ON_ONCE(!list_empty(&aux->ksym_lnode));
	list_add_tail_rcu(&aux->ksym_lnode, &bpf_kallsyms);
	latch_tree_insert(&aux->ksym_tnode, &bpf_tree, &bpf_tree_ops);
}

static void bpf_prog_ksym_node_del(struct bpf_prog_aux *aux)
{
	if (list_empty(&aux->ksym_lnode))
		return;

	latch_tree_erase(&aux->ksym_tnode, &bpf_tree, &bpf_tree_ops);
	list_del_rcu(&aux->ksym_lnode);
}

static bool bpf_prog_kallsyms_candidate(const struct bpf_prog *fp)
{
	return fp->jited && !bpf_prog_was_classic(fp);
}

static bool bpf_prog_kallsyms_verify_off(const struct bpf_prog *fp)
{
	return list_empty(&fp->aux->ksym_lnode) ||
	       fp->aux->ksym_lnode.prev == LIST_POISON2;
}

void bpf_prog_kallsyms_add(struct bpf_prog *fp)
{
	if (!bpf_prog_kallsyms_candidate(fp) ||
	    !capable(CAP_SYS_ADMIN))
		return;

	spin_lock_bh(&bpf_lock);
	bpf_prog_ksym_node_add(fp->aux);
	spin_unlock_bh(&bpf_lock);
}

void bpf_prog_kallsyms_del(struct bpf_prog *fp)
{
	if (!bpf_prog_kallsyms_candidate(fp))
		return;

	spin_lock_bh(&bpf_lock);
	bpf_prog_ksym_node_del(fp->aux);
	spin_unlock_bh(&bpf_lock);
}

static struct bpf_prog *bpf_prog_kallsyms_find(unsigned long addr)
{
	struct latch_tree_node *n;

	n = latch_tree_find((void *)addr, &bpf_tree, &bpf_tree_ops);
	return n ?
	       container_of(n, struct bpf_prog_aux, ksym_tnode)->prog :
	       NULL;
}

const char *__bpf_address_lookup(unsigned long addr, unsigned long *size,
				 unsigned long *off, char *sym)
{
	unsigned long symbol_start, symbol_end;
	struct bpf_prog *prog;
	char *ret = NULL;

	rcu_read_lock();
	prog = bpf_prog_kallsyms_find(addr);
	if (prog) {
		bpf_get_prog_addr_region(prog, &symbol_start, &symbol_end);
		bpf_get_prog_name(prog, sym);

		ret = sym;
		if (size)
			*size = symbol_end - symbol_start;
		if (off)
			*off  = addr - symbol_start;
	}
	rcu_read_unlock();

	return ret;
}

bool is_bpf_text_address(unsigned long addr)
{
	bool ret;

	rcu_read_lock();
	ret = bpf_prog_kallsyms_find(addr) != NULL;
	rcu_read_unlock();

	return ret;
}

const struct exception_table_entry *search_bpf_extables(unsigned long addr)
{
	const struct exception_table_entry *e = NULL;
	struct bpf_prog *prog;

	rcu_read_lock();
	prog = bpf_prog_kallsyms_find(addr);
	if (!prog)
		goto out;
	if (!prog->aux->num_exentries)
		goto out;

	e = search_extable(prog->aux->extable, prog->aux->num_exentries, addr);
out:
	rcu_read_unlock();
	return e;
}

int bpf_get_kallsym(unsigned int symnum, unsigned long *value, char *type,
		    char *sym)
{
	struct bpf_prog_aux *aux;
	unsigned int it = 0;
	int ret = -ERANGE;

	if (!bpf_jit_kallsyms_enabled())
		return ret;

	rcu_read_lock();
	list_for_each_entry_rcu(aux, &bpf_kallsyms, ksym_lnode) {
		if (it++ != symnum)
			continue;

		bpf_get_prog_name(aux->prog, sym);

		*value = (unsigned long)aux->prog->bpf_func;
		*type  = BPF_SYM_ELF_TYPE;

		ret = 0;
		break;
	}
	rcu_read_unlock();

	return ret;
}

int bpf_jit_add_poke_descriptor(struct bpf_prog *prog,
				struct bpf_jit_poke_descriptor *poke)
{
	struct bpf_jit_poke_descriptor *tab = prog->aux->poke_tab;
	static const u32 poke_tab_max = 1024;
	u32 slot = prog->aux->size_poke_tab;
	u32 size = slot + 1;

	if (size > poke_tab_max)
		return -ENOSPC;
	if (poke->ip || poke->ip_stable || poke->adj_off)
		return -EINVAL;

	switch (poke->reason) {
	case BPF_POKE_REASON_TAIL_CALL:
		if (!poke->tail_call.map)
			return -EINVAL;
		break;
	default:
		return -EINVAL;
	}

	tab = krealloc(tab, size * sizeof(*poke), GFP_KERNEL);
	if (!tab)
		return -ENOMEM;

	memcpy(&tab[slot], poke, sizeof(*poke));
	prog->aux->size_poke_tab = size;
	prog->aux->poke_tab = tab;

	return slot;
}

static atomic_long_t bpf_jit_current;

/* Can be overridden by an arch's JIT compiler if it has a custom,
 * dedicated BPF backend memory area, or if neither of the two
 * below apply.
 */
u64 __weak bpf_jit_alloc_exec_limit(void)
{
#if defined(MODULES_VADDR)
	return MODULES_END - MODULES_VADDR;
#else
	return VMALLOC_END - VMALLOC_START;
#endif
}

static int __init bpf_jit_charge_init(void)
{
	/* Only used as heuristic here to derive limit. */
	bpf_jit_limit = min_t(u64, round_up(bpf_jit_alloc_exec_limit() >> 2,
					    PAGE_SIZE), LONG_MAX);
	return 0;
}
pure_initcall(bpf_jit_charge_init);

static int bpf_jit_charge_modmem(u32 pages)
{
	if (atomic_long_add_return(pages, &bpf_jit_current) >
	    (bpf_jit_limit >> PAGE_SHIFT)) {
		if (!capable(CAP_SYS_ADMIN)) {
			atomic_long_sub(pages, &bpf_jit_current);
			return -EPERM;
		}
	}

	return 0;
}

static void bpf_jit_uncharge_modmem(u32 pages)
{
	atomic_long_sub(pages, &bpf_jit_current);
}

void *__weak bpf_jit_alloc_exec(unsigned long size)
{
	return module_alloc(size);
}

void __weak bpf_jit_free_exec(void *addr)
{
	module_memfree(addr);
}

struct bpf_binary_header *
bpf_jit_binary_alloc(unsigned int proglen, u8 **image_ptr,
		     unsigned int alignment,
		     bpf_jit_fill_hole_t bpf_fill_ill_insns)
{
	struct bpf_binary_header *hdr;
	u32 size, hole, start, pages;

	WARN_ON_ONCE(!is_power_of_2(alignment) ||
		     alignment > BPF_IMAGE_ALIGNMENT);

	/* Most of BPF filters are really small, but if some of them
	 * fill a page, allow at least 128 extra bytes to insert a
	 * random section of illegal instructions.
	 */
	size = round_up(proglen + sizeof(*hdr) + 128, PAGE_SIZE);
	pages = size / PAGE_SIZE;

	if (bpf_jit_charge_modmem(pages))
		return NULL;
	hdr = bpf_jit_alloc_exec(size);
	if (!hdr) {
		bpf_jit_uncharge_modmem(pages);
		return NULL;
	}

	/* Fill space with illegal/arch-dep instructions. */
	bpf_fill_ill_insns(hdr, size);

	hdr->pages = pages;
	hole = min_t(unsigned int, size - (proglen + sizeof(*hdr)),
		     PAGE_SIZE - sizeof(*hdr));
	start = (get_random_int() % hole) & ~(alignment - 1);

	/* Leave a random number of instructions before BPF code. */
	*image_ptr = &hdr->image[start];

	return hdr;
}

void bpf_jit_binary_free(struct bpf_binary_header *hdr)
{
	u32 pages = hdr->pages;

	bpf_jit_free_exec(hdr);
	bpf_jit_uncharge_modmem(pages);
}

/* This symbol is only overridden by archs that have different
 * requirements than the usual eBPF JITs, f.e. when they only
 * implement cBPF JIT, do not set images read-only, etc.
 */
void __weak bpf_jit_free(struct bpf_prog *fp)
{
	if (fp->jited) {
		struct bpf_binary_header *hdr = bpf_jit_binary_hdr(fp);

		bpf_jit_binary_free(hdr);

		WARN_ON_ONCE(!bpf_prog_kallsyms_verify_off(fp));
	}

	bpf_prog_unlock_free(fp);
}

int bpf_jit_get_func_addr(const struct bpf_prog *prog,
			  const struct bpf_insn *insn, bool extra_pass,
			  u64 *func_addr, bool *func_addr_fixed)
{
	s16 off = insn->off;
	s32 imm = insn->imm;
	u8 *addr;

	*func_addr_fixed = insn->src_reg != BPF_PSEUDO_CALL;
	if (!*func_addr_fixed) {
		/* Place-holder address till the last pass has collected
		 * all addresses for JITed subprograms in which case we
		 * can pick them up from prog->aux.
		 */
		if (!extra_pass)
			addr = NULL;
		else if (prog->aux->func &&
			 off >= 0 && off < prog->aux->func_cnt)
			addr = (u8 *)prog->aux->func[off]->bpf_func;
		else
			return -EINVAL;
	} else {
		/* Address of a BPF helper call. Since part of the core
		 * kernel, it's always at a fixed location. __bpf_call_base
		 * and the helper with imm relative to it are both in core
		 * kernel.
		 */
		addr = (u8 *)__bpf_call_base + imm;
	}

	*func_addr = (unsigned long)addr;
	return 0;
}

static int bpf_jit_blind_insn(const struct bpf_insn *from,
			      const struct bpf_insn *aux,
			      struct bpf_insn *to_buff,
			      bool emit_zext)
{
	struct bpf_insn *to = to_buff;
	u32 imm_rnd = get_random_int();
	s16 off;

	BUILD_BUG_ON(BPF_REG_AX  + 1 != MAX_BPF_JIT_REG);
	BUILD_BUG_ON(MAX_BPF_REG + 1 != MAX_BPF_JIT_REG);

	/* Constraints on AX register:
	 *
	 * AX register is inaccessible from user space. It is mapped in
	 * all JITs, and used here for constant blinding rewrites. It is
	 * typically "stateless" meaning its contents are only valid within
	 * the executed instruction, but not across several instructions.
	 * There are a few exceptions however which are further detailed
	 * below.
	 *
	 * Constant blinding is only used by JITs, not in the interpreter.
	 * The interpreter uses AX in some occasions as a local temporary
	 * register e.g. in DIV or MOD instructions.
	 *
	 * In restricted circumstances, the verifier can also use the AX
	 * register for rewrites as long as they do not interfere with
	 * the above cases!
	 */
	if (from->dst_reg == BPF_REG_AX || from->src_reg == BPF_REG_AX)
		goto out;

	if (from->imm == 0 &&
	    (from->code == (BPF_ALU   | BPF_MOV | BPF_K) ||
	     from->code == (BPF_ALU64 | BPF_MOV | BPF_K))) {
		*to++ = BPF_ALU64_REG(BPF_XOR, from->dst_reg, from->dst_reg);
		goto out;
	}

	switch (from->code) {
	case BPF_ALU | BPF_ADD | BPF_K:
	case BPF_ALU | BPF_SUB | BPF_K:
	case BPF_ALU | BPF_AND | BPF_K:
	case BPF_ALU | BPF_OR  | BPF_K:
	case BPF_ALU | BPF_XOR | BPF_K:
	case BPF_ALU | BPF_MUL | BPF_K:
	case BPF_ALU | BPF_MOV | BPF_K:
	case BPF_ALU | BPF_DIV | BPF_K:
	case BPF_ALU | BPF_MOD | BPF_K:
		*to++ = BPF_ALU32_IMM(BPF_MOV, BPF_REG_AX, imm_rnd ^ from->imm);
		*to++ = BPF_ALU32_IMM(BPF_XOR, BPF_REG_AX, imm_rnd);
		*to++ = BPF_ALU32_REG(from->code, from->dst_reg, BPF_REG_AX);
		break;

	case BPF_ALU64 | BPF_ADD | BPF_K:
	case BPF_ALU64 | BPF_SUB | BPF_K:
	case BPF_ALU64 | BPF_AND | BPF_K:
	case BPF_ALU64 | BPF_OR  | BPF_K:
	case BPF_ALU64 | BPF_XOR | BPF_K:
	case BPF_ALU64 | BPF_MUL | BPF_K:
	case BPF_ALU64 | BPF_MOV | BPF_K:
	case BPF_ALU64 | BPF_DIV | BPF_K:
	case BPF_ALU64 | BPF_MOD | BPF_K:
		*to++ = BPF_ALU64_IMM(BPF_MOV, BPF_REG_AX, imm_rnd ^ from->imm);
		*to++ = BPF_ALU64_IMM(BPF_XOR, BPF_REG_AX, imm_rnd);
		*to++ = BPF_ALU64_REG(from->code, from->dst_reg, BPF_REG_AX);
		break;

	case BPF_JMP | BPF_JEQ  | BPF_K:
	case BPF_JMP | BPF_JNE  | BPF_K:
	case BPF_JMP | BPF_JGT  | BPF_K:
	case BPF_JMP | BPF_JLT  | BPF_K:
	case BPF_JMP | BPF_JGE  | BPF_K:
	case BPF_JMP | BPF_JLE  | BPF_K:
	case BPF_JMP | BPF_JSGT | BPF_K:
	case BPF_JMP | BPF_JSLT | BPF_K:
	case BPF_JMP | BPF_JSGE | BPF_K:
	case BPF_JMP | BPF_JSLE | BPF_K:
	case BPF_JMP | BPF_JSET | BPF_K:
		/* Accommodate for extra offset in case of a backjump. */
		off = from->off;
		if (off < 0)
			off -= 2;
		*to++ = BPF_ALU64_IMM(BPF_MOV, BPF_REG_AX, imm_rnd ^ from->imm);
		*to++ = BPF_ALU64_IMM(BPF_XOR, BPF_REG_AX, imm_rnd);
		*to++ = BPF_JMP_REG(from->code, from->dst_reg, BPF_REG_AX, off);
		break;

	case BPF_JMP32 | BPF_JEQ  | BPF_K:
	case BPF_JMP32 | BPF_JNE  | BPF_K:
	case BPF_JMP32 | BPF_JGT  | BPF_K:
	case BPF_JMP32 | BPF_JLT  | BPF_K:
	case BPF_JMP32 | BPF_JGE  | BPF_K:
	case BPF_JMP32 | BPF_JLE  | BPF_K:
	case BPF_JMP32 | BPF_JSGT | BPF_K:
	case BPF_JMP32 | BPF_JSLT | BPF_K:
	case BPF_JMP32 | BPF_JSGE | BPF_K:
	case BPF_JMP32 | BPF_JSLE | BPF_K:
	case BPF_JMP32 | BPF_JSET | BPF_K:
		/* Accommodate for extra offset in case of a backjump. */
		off = from->off;
		if (off < 0)
			off -= 2;
		*to++ = BPF_ALU32_IMM(BPF_MOV, BPF_REG_AX, imm_rnd ^ from->imm);
		*to++ = BPF_ALU32_IMM(BPF_XOR, BPF_REG_AX, imm_rnd);
		*to++ = BPF_JMP32_REG(from->code, from->dst_reg, BPF_REG_AX,
				      off);
		break;

	case BPF_LD | BPF_IMM | BPF_DW:
		*to++ = BPF_ALU64_IMM(BPF_MOV, BPF_REG_AX, imm_rnd ^ aux[1].imm);
		*to++ = BPF_ALU64_IMM(BPF_XOR, BPF_REG_AX, imm_rnd);
		*to++ = BPF_ALU64_IMM(BPF_LSH, BPF_REG_AX, 32);
		*to++ = BPF_ALU64_REG(BPF_MOV, aux[0].dst_reg, BPF_REG_AX);
		break;
	case 0: /* Part 2 of BPF_LD | BPF_IMM | BPF_DW. */
		*to++ = BPF_ALU32_IMM(BPF_MOV, BPF_REG_AX, imm_rnd ^ aux[0].imm);
		*to++ = BPF_ALU32_IMM(BPF_XOR, BPF_REG_AX, imm_rnd);
		if (emit_zext)
			*to++ = BPF_ZEXT_REG(BPF_REG_AX);
		*to++ = BPF_ALU64_REG(BPF_OR,  aux[0].dst_reg, BPF_REG_AX);
		break;

	case BPF_ST | BPF_MEM | BPF_DW:
	case BPF_ST | BPF_MEM | BPF_W:
	case BPF_ST | BPF_MEM | BPF_H:
	case BPF_ST | BPF_MEM | BPF_B:
		*to++ = BPF_ALU64_IMM(BPF_MOV, BPF_REG_AX, imm_rnd ^ from->imm);
		*to++ = BPF_ALU64_IMM(BPF_XOR, BPF_REG_AX, imm_rnd);
		*to++ = BPF_STX_MEM(from->code, from->dst_reg, BPF_REG_AX, from->off);
		break;
	}
out:
	return to - to_buff;
}

static struct bpf_prog *bpf_prog_clone_create(struct bpf_prog *fp_other,
					      gfp_t gfp_extra_flags)
{
	gfp_t gfp_flags = GFP_KERNEL | __GFP_ZERO | gfp_extra_flags;
	struct bpf_prog *fp;

	fp = __vmalloc(fp_other->pages * PAGE_SIZE, gfp_flags, PAGE_KERNEL);
	if (fp != NULL) {
		/* aux->prog still points to the fp_other one, so
		 * when promoting the clone to the real program,
		 * this still needs to be adapted.
		 */
		memcpy(fp, fp_other, fp_other->pages * PAGE_SIZE);
	}

	return fp;
}

static void bpf_prog_clone_free(struct bpf_prog *fp)
{
	/* aux was stolen by the other clone, so we cannot free
	 * it from this path! It will be freed eventually by the
	 * other program on release.
	 *
	 * At this point, we don't need a deferred release since
	 * clone is guaranteed to not be locked.
	 */
	fp->aux = NULL;
	__bpf_prog_free(fp);
}

void bpf_jit_prog_release_other(struct bpf_prog *fp, struct bpf_prog *fp_other)
{
	/* We have to repoint aux->prog to self, as we don't
	 * know whether fp here is the clone or the original.
	 */
	fp->aux->prog = fp;
	bpf_prog_clone_free(fp_other);
}

struct bpf_prog *bpf_jit_blind_constants(struct bpf_prog *prog)
{
	struct bpf_insn insn_buff[16], aux[2];
	struct bpf_prog *clone, *tmp;
	int insn_delta, insn_cnt;
	struct bpf_insn *insn;
	int i, rewritten;

	if (!bpf_jit_blinding_enabled(prog) || prog->blinded)
		return prog;

	clone = bpf_prog_clone_create(prog, GFP_USER);
	if (!clone)
		return ERR_PTR(-ENOMEM);

	insn_cnt = clone->len;
	insn = clone->insnsi;

	for (i = 0; i < insn_cnt; i++, insn++) {
		/* We temporarily need to hold the original ld64 insn
		 * so that we can still access the first part in the
		 * second blinding run.
		 */
		if (insn[0].code == (BPF_LD | BPF_IMM | BPF_DW) &&
		    insn[1].code == 0)
			memcpy(aux, insn, sizeof(aux));

		rewritten = bpf_jit_blind_insn(insn, aux, insn_buff,
						clone->aux->verifier_zext);
		if (!rewritten)
			continue;

		tmp = bpf_patch_insn_single(clone, i, insn_buff, rewritten);
		if (IS_ERR(tmp)) {
			/* Patching may have repointed aux->prog during
			 * realloc from the original one, so we need to
			 * fix it up here on error.
			 */
			bpf_jit_prog_release_other(prog, clone);
			return tmp;
		}

		clone = tmp;
		insn_delta = rewritten - 1;

		/* Walk new program and skip insns we just inserted. */
		insn = clone->insnsi + i + insn_delta;
		insn_cnt += insn_delta;
		i        += insn_delta;
	}

	clone->blinded = 1;
	return clone;
}
#endif /* CONFIG_BPF_JIT */

/* Base function for offset calculation. Needs to go into .text section,
 * therefore keeping it non-static as well; will also be used by JITs
 * anyway later on, so do not let the compiler omit it. This also needs
 * to go into kallsyms for correlation from e.g. bpftool, so naming
 * must not change.
 */
noinline u64 __bpf_call_base(u64 r1, u64 r2, u64 r3, u64 r4, u64 r5)
{
	return 0;
}
EXPORT_SYMBOL_GPL(__bpf_call_base);

/* All UAPI available opcodes. */
#define BPF_INSN_MAP(INSN_2, INSN_3)		\
	/* 32 bit ALU operations. */		\
	/*   Register based. */			\
	INSN_3(ALU, ADD,  X),			\
	INSN_3(ALU, SUB,  X),			\
	INSN_3(ALU, AND,  X),			\
	INSN_3(ALU, OR,   X),			\
	INSN_3(ALU, LSH,  X),			\
	INSN_3(ALU, RSH,  X),			\
	INSN_3(ALU, XOR,  X),			\
	INSN_3(ALU, MUL,  X),			\
	INSN_3(ALU, MOV,  X),			\
	INSN_3(ALU, ARSH, X),			\
	INSN_3(ALU, DIV,  X),			\
	INSN_3(ALU, MOD,  X),			\
	INSN_2(ALU, NEG),			\
	INSN_3(ALU, END, TO_BE),		\
	INSN_3(ALU, END, TO_LE),		\
	/*   Immediate based. */		\
	INSN_3(ALU, ADD,  K),			\
	INSN_3(ALU, SUB,  K),			\
	INSN_3(ALU, AND,  K),			\
	INSN_3(ALU, OR,   K),			\
	INSN_3(ALU, LSH,  K),			\
	INSN_3(ALU, RSH,  K),			\
	INSN_3(ALU, XOR,  K),			\
	INSN_3(ALU, MUL,  K),			\
	INSN_3(ALU, MOV,  K),			\
	INSN_3(ALU, ARSH, K),			\
	INSN_3(ALU, DIV,  K),			\
	INSN_3(ALU, MOD,  K),			\
	/* 64 bit ALU operations. */		\
	/*   Register based. */			\
	INSN_3(ALU64, ADD,  X),			\
	INSN_3(ALU64, SUB,  X),			\
	INSN_3(ALU64, AND,  X),			\
	INSN_3(ALU64, OR,   X),			\
	INSN_3(ALU64, LSH,  X),			\
	INSN_3(ALU64, RSH,  X),			\
	INSN_3(ALU64, XOR,  X),			\
	INSN_3(ALU64, MUL,  X),			\
	INSN_3(ALU64, MOV,  X),			\
	INSN_3(ALU64, ARSH, X),			\
	INSN_3(ALU64, DIV,  X),			\
	INSN_3(ALU64, MOD,  X),			\
	INSN_2(ALU64, NEG),			\
	/*   Immediate based. */		\
	INSN_3(ALU64, ADD,  K),			\
	INSN_3(ALU64, SUB,  K),			\
	INSN_3(ALU64, AND,  K),			\
	INSN_3(ALU64, OR,   K),			\
	INSN_3(ALU64, LSH,  K),			\
	INSN_3(ALU64, RSH,  K),			\
	INSN_3(ALU64, XOR,  K),			\
	INSN_3(ALU64, MUL,  K),			\
	INSN_3(ALU64, MOV,  K),			\
	INSN_3(ALU64, ARSH, K),			\
	INSN_3(ALU64, DIV,  K),			\
	INSN_3(ALU64, MOD,  K),			\
	/* Call instruction. */			\
	INSN_2(JMP, CALL),			\
	/* Exit instruction. */			\
	INSN_2(JMP, EXIT),			\
	/* 32-bit Jump instructions. */		\
	/*   Register based. */			\
	INSN_3(JMP32, JEQ,  X),			\
	INSN_3(JMP32, JNE,  X),			\
	INSN_3(JMP32, JGT,  X),			\
	INSN_3(JMP32, JLT,  X),			\
	INSN_3(JMP32, JGE,  X),			\
	INSN_3(JMP32, JLE,  X),			\
	INSN_3(JMP32, JSGT, X),			\
	INSN_3(JMP32, JSLT, X),			\
	INSN_3(JMP32, JSGE, X),			\
	INSN_3(JMP32, JSLE, X),			\
	INSN_3(JMP32, JSET, X),			\
	/*   Immediate based. */		\
	INSN_3(JMP32, JEQ,  K),			\
	INSN_3(JMP32, JNE,  K),			\
	INSN_3(JMP32, JGT,  K),			\
	INSN_3(JMP32, JLT,  K),			\
	INSN_3(JMP32, JGE,  K),			\
	INSN_3(JMP32, JLE,  K),			\
	INSN_3(JMP32, JSGT, K),			\
	INSN_3(JMP32, JSLT, K),			\
	INSN_3(JMP32, JSGE, K),			\
	INSN_3(JMP32, JSLE, K),			\
	INSN_3(JMP32, JSET, K),			\
	/* Jump instructions. */		\
	/*   Register based. */			\
	INSN_3(JMP, JEQ,  X),			\
	INSN_3(JMP, JNE,  X),			\
	INSN_3(JMP, JGT,  X),			\
	INSN_3(JMP, JLT,  X),			\
	INSN_3(JMP, JGE,  X),			\
	INSN_3(JMP, JLE,  X),			\
	INSN_3(JMP, JSGT, X),			\
	INSN_3(JMP, JSLT, X),			\
	INSN_3(JMP, JSGE, X),			\
	INSN_3(JMP, JSLE, X),			\
	INSN_3(JMP, JSET, X),			\
	/*   Immediate based. */		\
	INSN_3(JMP, JEQ,  K),			\
	INSN_3(JMP, JNE,  K),			\
	INSN_3(JMP, JGT,  K),			\
	INSN_3(JMP, JLT,  K),			\
	INSN_3(JMP, JGE,  K),			\
	INSN_3(JMP, JLE,  K),			\
	INSN_3(JMP, JSGT, K),			\
	INSN_3(JMP, JSLT, K),			\
	INSN_3(JMP, JSGE, K),			\
	INSN_3(JMP, JSLE, K),			\
	INSN_3(JMP, JSET, K),			\
	INSN_2(JMP, JA),			\
	/* Store instructions. */		\
	/*   Register based. */			\
	INSN_3(STX, MEM,  B),			\
	INSN_3(STX, MEM,  H),			\
	INSN_3(STX, MEM,  W),			\
	INSN_3(STX, MEM,  DW),			\
	INSN_3(STX, XADD, W),			\
	INSN_3(STX, XADD, DW),			\
	/*   Immediate based. */		\
	INSN_3(ST, MEM, B),			\
	INSN_3(ST, MEM, H),			\
	INSN_3(ST, MEM, W),			\
	INSN_3(ST, MEM, DW),			\
	/* Load instructions. */		\
	/*   Register based. */			\
	INSN_3(LDX, MEM, B),			\
	INSN_3(LDX, MEM, H),			\
	INSN_3(LDX, MEM, W),			\
	INSN_3(LDX, MEM, DW),			\
	/*   Immediate based. */		\
	INSN_3(LD, IMM, DW)

bool bpf_opcode_in_insntable(u8 code)
{
#define BPF_INSN_2_TBL(x, y)    [BPF_##x | BPF_##y] = true
#define BPF_INSN_3_TBL(x, y, z) [BPF_##x | BPF_##y | BPF_##z] = true
	static const bool public_insntable[256] = {
		[0 ... 255] = false,
		/* Now overwrite non-defaults ... */
		BPF_INSN_MAP(BPF_INSN_2_TBL, BPF_INSN_3_TBL),
		/* UAPI exposed, but rewritten opcodes. cBPF carry-over. */
		[BPF_LD | BPF_ABS | BPF_B] = true,
		[BPF_LD | BPF_ABS | BPF_H] = true,
		[BPF_LD | BPF_ABS | BPF_W] = true,
		[BPF_LD | BPF_IND | BPF_B] = true,
		[BPF_LD | BPF_IND | BPF_H] = true,
		[BPF_LD | BPF_IND | BPF_W] = true,
	};
#undef BPF_INSN_3_TBL
#undef BPF_INSN_2_TBL
	return public_insntable[code];
}

#ifndef CONFIG_BPF_JIT_ALWAYS_ON
u64 __weak bpf_probe_read_kernel(void *dst, u32 size, const void *unsafe_ptr)
{
	memset(dst, 0, size);
	return -EFAULT;
}

/**
 *	__bpf_prog_run - run eBPF program on a given context
 *	@regs: is the array of MAX_BPF_EXT_REG eBPF pseudo-registers
 *	@insn: is the array of eBPF instructions
 *	@stack: is the eBPF storage stack
 *
 * Decode and execute eBPF instructions.
 */
static u64 __no_fgcse ___bpf_prog_run(u64 *regs, const struct bpf_insn *insn, u64 *stack)
{
#define BPF_INSN_2_LBL(x, y)    [BPF_##x | BPF_##y] = &&x##_##y
#define BPF_INSN_3_LBL(x, y, z) [BPF_##x | BPF_##y | BPF_##z] = &&x##_##y##_##z
	static const void * const jumptable[256] __annotate_jump_table = {
		[0 ... 255] = &&default_label,
		/* Now overwrite non-defaults ... */
		BPF_INSN_MAP(BPF_INSN_2_LBL, BPF_INSN_3_LBL),
		/* Non-UAPI available opcodes. */
		[BPF_JMP | BPF_CALL_ARGS] = &&JMP_CALL_ARGS,
		[BPF_JMP | BPF_TAIL_CALL] = &&JMP_TAIL_CALL,
		[BPF_LDX | BPF_PROBE_MEM | BPF_B] = &&LDX_PROBE_MEM_B,
		[BPF_LDX | BPF_PROBE_MEM | BPF_H] = &&LDX_PROBE_MEM_H,
		[BPF_LDX | BPF_PROBE_MEM | BPF_W] = &&LDX_PROBE_MEM_W,
		[BPF_LDX | BPF_PROBE_MEM | BPF_DW] = &&LDX_PROBE_MEM_DW,
	};
#undef BPF_INSN_3_LBL
#undef BPF_INSN_2_LBL
	u32 tail_call_cnt = 0;

#define CONT	 ({ insn++; goto select_insn; })
#define CONT_JMP ({ insn++; goto select_insn; })

select_insn:
	goto *jumptable[insn->code];

	/* ALU */
#define ALU(OPCODE, OP)			\
	ALU64_##OPCODE##_X:		\
		DST = DST OP SRC;	\
		CONT;			\
	ALU_##OPCODE##_X:		\
		DST = (u32) DST OP (u32) SRC;	\
		CONT;			\
	ALU64_##OPCODE##_K:		\
		DST = DST OP IMM;		\
		CONT;			\
	ALU_##OPCODE##_K:		\
		DST = (u32) DST OP (u32) IMM;	\
		CONT;

	ALU(ADD,  +)
	ALU(SUB,  -)
	ALU(AND,  &)
	ALU(OR,   |)
	ALU(LSH, <<)
	ALU(RSH, >>)
	ALU(XOR,  ^)
	ALU(MUL,  *)
#undef ALU
	ALU_NEG:
		DST = (u32) -DST;
		CONT;
	ALU64_NEG:
		DST = -DST;
		CONT;
	ALU_MOV_X:
		DST = (u32) SRC;
		CONT;
	ALU_MOV_K:
		DST = (u32) IMM;
		CONT;
	ALU64_MOV_X:
		DST = SRC;
		CONT;
	ALU64_MOV_K:
		DST = IMM;
		CONT;
	LD_IMM_DW:
		DST = (u64) (u32) insn[0].imm | ((u64) (u32) insn[1].imm) << 32;
		insn++;
		CONT;
	ALU_ARSH_X:
		DST = (u64) (u32) (((s32) DST) >> SRC);
		CONT;
	ALU_ARSH_K:
		DST = (u64) (u32) (((s32) DST) >> IMM);
		CONT;
	ALU64_ARSH_X:
		(*(s64 *) &DST) >>= SRC;
		CONT;
	ALU64_ARSH_K:
		(*(s64 *) &DST) >>= IMM;
		CONT;
	ALU64_MOD_X:
		div64_u64_rem(DST, SRC, &AX);
		DST = AX;
		CONT;
	ALU_MOD_X:
		AX = (u32) DST;
		DST = do_div(AX, (u32) SRC);
		CONT;
	ALU64_MOD_K:
		div64_u64_rem(DST, IMM, &AX);
		DST = AX;
		CONT;
	ALU_MOD_K:
		AX = (u32) DST;
		DST = do_div(AX, (u32) IMM);
		CONT;
	ALU64_DIV_X:
		DST = div64_u64(DST, SRC);
		CONT;
	ALU_DIV_X:
		AX = (u32) DST;
		do_div(AX, (u32) SRC);
		DST = (u32) AX;
		CONT;
	ALU64_DIV_K:
		DST = div64_u64(DST, IMM);
		CONT;
	ALU_DIV_K:
		AX = (u32) DST;
		do_div(AX, (u32) IMM);
		DST = (u32) AX;
		CONT;
	ALU_END_TO_BE:
		switch (IMM) {
		case 16:
			DST = (__force u16) cpu_to_be16(DST);
			break;
		case 32:
			DST = (__force u32) cpu_to_be32(DST);
			break;
		case 64:
			DST = (__force u64) cpu_to_be64(DST);
			break;
		}
		CONT;
	ALU_END_TO_LE:
		switch (IMM) {
		case 16:
			DST = (__force u16) cpu_to_le16(DST);
			break;
		case 32:
			DST = (__force u32) cpu_to_le32(DST);
			break;
		case 64:
			DST = (__force u64) cpu_to_le64(DST);
			break;
		}
		CONT;

	/* CALL */
	JMP_CALL:
		/* Function call scratches BPF_R1-BPF_R5 registers,
		 * preserves BPF_R6-BPF_R9, and stores return value
		 * into BPF_R0.
		 */
		BPF_R0 = (__bpf_call_base + insn->imm)(BPF_R1, BPF_R2, BPF_R3,
						       BPF_R4, BPF_R5);
		CONT;

	JMP_CALL_ARGS:
		BPF_R0 = (__bpf_call_base_args + insn->imm)(BPF_R1, BPF_R2,
							    BPF_R3, BPF_R4,
							    BPF_R5,
							    insn + insn->off + 1);
		CONT;

	JMP_TAIL_CALL: {
		struct bpf_map *map = (struct bpf_map *) (unsigned long) BPF_R2;
		struct bpf_array *array = container_of(map, struct bpf_array, map);
		struct bpf_prog *prog;
		u32 index = BPF_R3;

		if (unlikely(index >= array->map.max_entries))
			goto out;
		if (unlikely(tail_call_cnt > MAX_TAIL_CALL_CNT))
			goto out;

		tail_call_cnt++;

		prog = READ_ONCE(array->ptrs[index]);
		if (!prog)
			goto out;

		/* ARG1 at this point is guaranteed to point to CTX from
		 * the verifier side due to the fact that the tail call is
		 * handeled like a helper, that is, bpf_tail_call_proto,
		 * where arg1_type is ARG_PTR_TO_CTX.
		 */
		insn = prog->insnsi;
		goto select_insn;
out:
		CONT;
	}
	JMP_JA:
		insn += insn->off;
		CONT;
	JMP_EXIT:
		return BPF_R0;
	/* JMP */
#define COND_JMP(SIGN, OPCODE, CMP_OP)				\
	JMP_##OPCODE##_X:					\
		if ((SIGN##64) DST CMP_OP (SIGN##64) SRC) {	\
			insn += insn->off;			\
			CONT_JMP;				\
		}						\
		CONT;						\
	JMP32_##OPCODE##_X:					\
		if ((SIGN##32) DST CMP_OP (SIGN##32) SRC) {	\
			insn += insn->off;			\
			CONT_JMP;				\
		}						\
		CONT;						\
	JMP_##OPCODE##_K:					\
		if ((SIGN##64) DST CMP_OP (SIGN##64) IMM) {	\
			insn += insn->off;			\
			CONT_JMP;				\
		}						\
		CONT;						\
	JMP32_##OPCODE##_K:					\
		if ((SIGN##32) DST CMP_OP (SIGN##32) IMM) {	\
			insn += insn->off;			\
			CONT_JMP;				\
		}						\
		CONT;
	COND_JMP(u, JEQ, ==)
	COND_JMP(u, JNE, !=)
	COND_JMP(u, JGT, >)
	COND_JMP(u, JLT, <)
	COND_JMP(u, JGE, >=)
	COND_JMP(u, JLE, <=)
	COND_JMP(u, JSET, &)
	COND_JMP(s, JSGT, >)
	COND_JMP(s, JSLT, <)
	COND_JMP(s, JSGE, >=)
	COND_JMP(s, JSLE, <=)
#undef COND_JMP
	/* STX and ST and LDX*/
#define LDST(SIZEOP, SIZE)						\
	STX_MEM_##SIZEOP:						\
		*(SIZE *)(unsigned long) (DST + insn->off) = SRC;	\
		CONT;							\
	ST_MEM_##SIZEOP:						\
		*(SIZE *)(unsigned long) (DST + insn->off) = IMM;	\
		CONT;							\
	LDX_MEM_##SIZEOP:						\
		DST = *(SIZE *)(unsigned long) (SRC + insn->off);	\
		CONT;

	LDST(B,   u8)
	LDST(H,  u16)
	LDST(W,  u32)
	LDST(DW, u64)
#undef LDST
#define LDX_PROBE(SIZEOP, SIZE)							\
	LDX_PROBE_MEM_##SIZEOP:							\
		bpf_probe_read_kernel(&DST, SIZE, (const void *)(long) (SRC + insn->off));	\
		CONT;
	LDX_PROBE(B,  1)
	LDX_PROBE(H,  2)
	LDX_PROBE(W,  4)
	LDX_PROBE(DW, 8)
#undef LDX_PROBE

	STX_XADD_W: /* lock xadd *(u32 *)(dst_reg + off16) += src_reg */
		atomic_add((u32) SRC, (atomic_t *)(unsigned long)
			   (DST + insn->off));
		CONT;
	STX_XADD_DW: /* lock xadd *(u64 *)(dst_reg + off16) += src_reg */
		atomic64_add((u64) SRC, (atomic64_t *)(unsigned long)
			     (DST + insn->off));
		CONT;

	default_label:
		/* If we ever reach this, we have a bug somewhere. Die hard here
		 * instead of just returning 0; we could be somewhere in a subprog,
		 * so execution could continue otherwise which we do /not/ want.
		 *
		 * Note, verifier whitelists all opcodes in bpf_opcode_in_insntable().
		 */
		pr_warn("BPF interpreter: unknown opcode %02x\n", insn->code);
		BUG_ON(1);
		return 0;
}

#define PROG_NAME(stack_size) __bpf_prog_run##stack_size
#define DEFINE_BPF_PROG_RUN(stack_size) \
static unsigned int PROG_NAME(stack_size)(const void *ctx, const struct bpf_insn *insn) \
{ \
	u64 stack[stack_size / sizeof(u64)]; \
	u64 regs[MAX_BPF_EXT_REG]; \
\
	FP = (u64) (unsigned long) &stack[ARRAY_SIZE(stack)]; \
	ARG1 = (u64) (unsigned long) ctx; \
	return ___bpf_prog_run(regs, insn, stack); \
}

#define PROG_NAME_ARGS(stack_size) __bpf_prog_run_args##stack_size
#define DEFINE_BPF_PROG_RUN_ARGS(stack_size) \
static u64 PROG_NAME_ARGS(stack_size)(u64 r1, u64 r2, u64 r3, u64 r4, u64 r5, \
				      const struct bpf_insn *insn) \
{ \
	u64 stack[stack_size / sizeof(u64)]; \
	u64 regs[MAX_BPF_EXT_REG]; \
\
	FP = (u64) (unsigned long) &stack[ARRAY_SIZE(stack)]; \
	BPF_R1 = r1; \
	BPF_R2 = r2; \
	BPF_R3 = r3; \
	BPF_R4 = r4; \
	BPF_R5 = r5; \
	return ___bpf_prog_run(regs, insn, stack); \
}

#define EVAL1(FN, X) FN(X)
#define EVAL2(FN, X, Y...) FN(X) EVAL1(FN, Y)
#define EVAL3(FN, X, Y...) FN(X) EVAL2(FN, Y)
#define EVAL4(FN, X, Y...) FN(X) EVAL3(FN, Y)
#define EVAL5(FN, X, Y...) FN(X) EVAL4(FN, Y)
#define EVAL6(FN, X, Y...) FN(X) EVAL5(FN, Y)

EVAL6(DEFINE_BPF_PROG_RUN, 32, 64, 96, 128, 160, 192);
EVAL6(DEFINE_BPF_PROG_RUN, 224, 256, 288, 320, 352, 384);
EVAL4(DEFINE_BPF_PROG_RUN, 416, 448, 480, 512);

EVAL6(DEFINE_BPF_PROG_RUN_ARGS, 32, 64, 96, 128, 160, 192);
EVAL6(DEFINE_BPF_PROG_RUN_ARGS, 224, 256, 288, 320, 352, 384);
EVAL4(DEFINE_BPF_PROG_RUN_ARGS, 416, 448, 480, 512);

#define PROG_NAME_LIST(stack_size) PROG_NAME(stack_size),

static unsigned int (*interpreters[])(const void *ctx,
				      const struct bpf_insn *insn) = {
EVAL6(PROG_NAME_LIST, 32, 64, 96, 128, 160, 192)
EVAL6(PROG_NAME_LIST, 224, 256, 288, 320, 352, 384)
EVAL4(PROG_NAME_LIST, 416, 448, 480, 512)
};
#undef PROG_NAME_LIST
#define PROG_NAME_LIST(stack_size) PROG_NAME_ARGS(stack_size),
static u64 (*interpreters_args[])(u64 r1, u64 r2, u64 r3, u64 r4, u64 r5,
				  const struct bpf_insn *insn) = {
EVAL6(PROG_NAME_LIST, 32, 64, 96, 128, 160, 192)
EVAL6(PROG_NAME_LIST, 224, 256, 288, 320, 352, 384)
EVAL4(PROG_NAME_LIST, 416, 448, 480, 512)
};
#undef PROG_NAME_LIST

void bpf_patch_call_args(struct bpf_insn *insn, u32 stack_depth)
{
	stack_depth = max_t(u32, stack_depth, 1);
	insn->off = (s16) insn->imm;
	insn->imm = interpreters_args[(round_up(stack_depth, 32) / 32) - 1] -
		__bpf_call_base_args;
	insn->code = BPF_JMP | BPF_CALL_ARGS;
}

#else
static unsigned int __bpf_prog_ret0_warn(const void *ctx,
					 const struct bpf_insn *insn)
{
	/* If this handler ever gets executed, then BPF_JIT_ALWAYS_ON
	 * is not working properly, so warn about it!
	 */
	WARN_ON_ONCE(1);
	return 0;
}
#endif

bool bpf_prog_array_compatible(struct bpf_array *array,
			       const struct bpf_prog *fp)
{
	if (fp->kprobe_override)
		return false;

	if (!array->aux->type) {
		/* There's no owner yet where we could check for
		 * compatibility.
		 */
		array->aux->type  = fp->type;
		array->aux->jited = fp->jited;
		return true;
	}

	return array->aux->type  == fp->type &&
	       array->aux->jited == fp->jited;
}

static int bpf_check_tail_call(const struct bpf_prog *fp)
{
	struct bpf_prog_aux *aux = fp->aux;
	int i;

	for (i = 0; i < aux->used_map_cnt; i++) {
		struct bpf_map *map = aux->used_maps[i];
		struct bpf_array *array;

		if (map->map_type != BPF_MAP_TYPE_PROG_ARRAY)
			continue;

		array = container_of(map, struct bpf_array, map);
		if (!bpf_prog_array_compatible(array, fp))
			return -EINVAL;
	}

	return 0;
}

static void bpf_prog_select_func(struct bpf_prog *fp)
{
#ifndef CONFIG_BPF_JIT_ALWAYS_ON
	u32 stack_depth = max_t(u32, fp->aux->stack_depth, 1);

	fp->bpf_func = interpreters[(round_up(stack_depth, 32) / 32) - 1];
#else
	fp->bpf_func = __bpf_prog_ret0_warn;
#endif
}

/**
 *	bpf_prog_select_runtime - select exec runtime for BPF program
 *	@fp: bpf_prog populated with internal BPF program
 *	@err: pointer to error variable
 *
 * Try to JIT eBPF program, if JIT is not available, use interpreter.
 * The BPF program will be executed via BPF_PROG_RUN() macro.
 */
struct bpf_prog *bpf_prog_select_runtime(struct bpf_prog *fp, int *err)
{
	/* In case of BPF to BPF calls, verifier did all the prep
	 * work with regards to JITing, etc.
	 */
	if (fp->bpf_func)
		goto finalize;

	bpf_prog_select_func(fp);

	/* eBPF JITs can rewrite the program in case constant
	 * blinding is active. However, in case of error during
	 * blinding, bpf_int_jit_compile() must always return a
	 * valid program, which in this case would simply not
	 * be JITed, but falls back to the interpreter.
	 */
	if (!bpf_prog_is_dev_bound(fp->aux)) {
		*err = bpf_prog_alloc_jited_linfo(fp);
		if (*err)
			return fp;

		fp = bpf_int_jit_compile(fp);
		if (!fp->jited) {
			bpf_prog_free_jited_linfo(fp);
#ifdef CONFIG_BPF_JIT_ALWAYS_ON
			*err = -ENOTSUPP;
			return fp;
#endif
		} else {
			bpf_prog_free_unused_jited_linfo(fp);
		}
	} else {
		*err = bpf_prog_offload_compile(fp);
		if (*err)
			return fp;
	}

finalize:
	bpf_prog_lock_ro(fp);

	/* The tail call compatibility check can only be done at
	 * this late stage as we need to determine, if we deal
	 * with JITed or non JITed program concatenations and not
	 * all eBPF JITs might immediately support all features.
	 */
	*err = bpf_check_tail_call(fp);

	return fp;
}
EXPORT_SYMBOL_GPL(bpf_prog_select_runtime);

static unsigned int __bpf_prog_ret1(const void *ctx,
				    const struct bpf_insn *insn)
{
	return 1;
}

static struct bpf_prog_dummy {
	struct bpf_prog prog;
} dummy_bpf_prog = {
	.prog = {
		.bpf_func = __bpf_prog_ret1,
	},
};

/* to avoid allocating empty bpf_prog_array for cgroups that
 * don't have bpf program attached use one global 'empty_prog_array'
 * It will not be modified the caller of bpf_prog_array_alloc()
 * (since caller requested prog_cnt == 0)
 * that pointer should be 'freed' by bpf_prog_array_free()
 */
static struct {
	struct bpf_prog_array hdr;
	struct bpf_prog *null_prog;
} empty_prog_array = {
	.null_prog = NULL,
};

struct bpf_prog_array *bpf_prog_array_alloc(u32 prog_cnt, gfp_t flags)
{
	if (prog_cnt)
		return kzalloc(sizeof(struct bpf_prog_array) +
			       sizeof(struct bpf_prog_array_item) *
			       (prog_cnt + 1),
			       flags);

	return &empty_prog_array.hdr;
}

void bpf_prog_array_free(struct bpf_prog_array *progs)
{
	if (!progs || progs == &empty_prog_array.hdr)
		return;
	kfree_rcu(progs, rcu);
}

int bpf_prog_array_length(struct bpf_prog_array *array)
{
	struct bpf_prog_array_item *item;
	u32 cnt = 0;

	for (item = array->items; item->prog; item++)
		if (item->prog != &dummy_bpf_prog.prog)
			cnt++;
	return cnt;
}

bool bpf_prog_array_is_empty(struct bpf_prog_array *array)
{
	struct bpf_prog_array_item *item;

	for (item = array->items; item->prog; item++)
		if (item->prog != &dummy_bpf_prog.prog)
			return false;
	return true;
}

static bool bpf_prog_array_copy_core(struct bpf_prog_array *array,
				     u32 *prog_ids,
				     u32 request_cnt)
{
	struct bpf_prog_array_item *item;
	int i = 0;

	for (item = array->items; item->prog; item++) {
		if (item->prog == &dummy_bpf_prog.prog)
			continue;
		prog_ids[i] = item->prog->aux->id;
		if (++i == request_cnt) {
			item++;
			break;
		}
	}

	return !!(item->prog);
}

int bpf_prog_array_copy_to_user(struct bpf_prog_array *array,
				__u32 __user *prog_ids, u32 cnt)
{
	unsigned long err = 0;
	bool nospc;
	u32 *ids;

	/* users of this function are doing:
	 * cnt = bpf_prog_array_length();
	 * if (cnt > 0)
	 *     bpf_prog_array_copy_to_user(..., cnt);
	 * so below kcalloc doesn't need extra cnt > 0 check.
	 */
	ids = kcalloc(cnt, sizeof(u32), GFP_USER | __GFP_NOWARN);
	if (!ids)
		return -ENOMEM;
	nospc = bpf_prog_array_copy_core(array, ids, cnt);
	err = copy_to_user(prog_ids, ids, cnt * sizeof(u32));
	kfree(ids);
	if (err)
		return -EFAULT;
	if (nospc)
		return -ENOSPC;
	return 0;
}

void bpf_prog_array_delete_safe(struct bpf_prog_array *array,
				struct bpf_prog *old_prog)
{
	struct bpf_prog_array_item *item;

	for (item = array->items; item->prog; item++)
		if (item->prog == old_prog) {
			WRITE_ONCE(item->prog, &dummy_bpf_prog.prog);
			break;
		}
}

int bpf_prog_array_copy(struct bpf_prog_array *old_array,
			struct bpf_prog *exclude_prog,
			struct bpf_prog *include_prog,
			struct bpf_prog_array **new_array)
{
	int new_prog_cnt, carry_prog_cnt = 0;
	struct bpf_prog_array_item *existing;
	struct bpf_prog_array *array;
	bool found_exclude = false;
	int new_prog_idx = 0;

	/* Figure out how many existing progs we need to carry over to
	 * the new array.
	 */
	if (old_array) {
		existing = old_array->items;
		for (; existing->prog; existing++) {
			if (existing->prog == exclude_prog) {
				found_exclude = true;
				continue;
			}
			if (existing->prog != &dummy_bpf_prog.prog)
				carry_prog_cnt++;
			if (existing->prog == include_prog)
				return -EEXIST;
		}
	}

	if (exclude_prog && !found_exclude)
		return -ENOENT;

	/* How many progs (not NULL) will be in the new array? */
	new_prog_cnt = carry_prog_cnt;
	if (include_prog)
		new_prog_cnt += 1;

	/* Do we have any prog (not NULL) in the new array? */
	if (!new_prog_cnt) {
		*new_array = NULL;
		return 0;
	}

	/* +1 as the end of prog_array is marked with NULL */
	array = bpf_prog_array_alloc(new_prog_cnt + 1, GFP_KERNEL);
	if (!array)
		return -ENOMEM;

	/* Fill in the new prog array */
	if (carry_prog_cnt) {
		existing = old_array->items;
		for (; existing->prog; existing++)
			if (existing->prog != exclude_prog &&
			    existing->prog != &dummy_bpf_prog.prog) {
				array->items[new_prog_idx++].prog =
					existing->prog;
			}
	}
	if (include_prog)
		array->items[new_prog_idx++].prog = include_prog;
	array->items[new_prog_idx].prog = NULL;
	*new_array = array;
	return 0;
}

int bpf_prog_array_copy_info(struct bpf_prog_array *array,
			     u32 *prog_ids, u32 request_cnt,
			     u32 *prog_cnt)
{
	u32 cnt = 0;

	if (array)
		cnt = bpf_prog_array_length(array);

	*prog_cnt = cnt;

	/* return early if user requested only program count or nothing to copy */
	if (!request_cnt || !cnt)
		return 0;

	/* this function is called under trace/bpf_trace.c: bpf_event_mutex */
	return bpf_prog_array_copy_core(array, prog_ids, request_cnt) ? -ENOSPC
								     : 0;
}

static void bpf_free_cgroup_storage(struct bpf_prog_aux *aux)
{
	enum bpf_cgroup_storage_type stype;

	for_each_cgroup_storage_type(stype) {
		if (!aux->cgroup_storage[stype])
			continue;
<<<<<<< HEAD
		bpf_cgroup_storage_release(aux->prog,
					   aux->cgroup_storage[stype]);
	}
}

static void bpf_free_used_maps(struct bpf_prog_aux *aux)
{
	struct bpf_map *map;
	int i;

	bpf_free_cgroup_storage(aux);
	for (i = 0; i < aux->used_map_cnt; i++) {
		map = aux->used_maps[i];
=======
		bpf_cgroup_storage_release(aux, aux->cgroup_storage[stype]);
	}
}

void __bpf_free_used_maps(struct bpf_prog_aux *aux,
			  struct bpf_map **used_maps, u32 len)
{
	struct bpf_map *map;
	u32 i;

	bpf_free_cgroup_storage(aux);
	for (i = 0; i < len; i++) {
		map = used_maps[i];
>>>>>>> a7196caf
		if (map->ops->map_poke_untrack)
			map->ops->map_poke_untrack(map, aux);
		bpf_map_put(map);
	}
<<<<<<< HEAD
=======
}

static void bpf_free_used_maps(struct bpf_prog_aux *aux)
{
	__bpf_free_used_maps(aux, aux->used_maps, aux->used_map_cnt);
>>>>>>> a7196caf
	kfree(aux->used_maps);
}

static void bpf_prog_free_deferred(struct work_struct *work)
{
	struct bpf_prog_aux *aux;
	int i;

	aux = container_of(work, struct bpf_prog_aux, work);
	bpf_free_used_maps(aux);
	if (bpf_prog_is_dev_bound(aux))
		bpf_prog_offload_destroy(aux->prog);
#ifdef CONFIG_PERF_EVENTS
	if (aux->prog->has_callchain_buf)
		put_callchain_buffers();
#endif
	bpf_trampoline_put(aux->trampoline);
	for (i = 0; i < aux->func_cnt; i++)
		bpf_jit_free(aux->func[i]);
	if (aux->func_cnt) {
		kfree(aux->func);
		bpf_prog_unlock_free(aux->prog);
	} else {
		bpf_jit_free(aux->prog);
	}
}

/* Free internal BPF program */
void bpf_prog_free(struct bpf_prog *fp)
{
	struct bpf_prog_aux *aux = fp->aux;

	if (aux->linked_prog)
		bpf_prog_put(aux->linked_prog);
	INIT_WORK(&aux->work, bpf_prog_free_deferred);
	schedule_work(&aux->work);
}
EXPORT_SYMBOL_GPL(bpf_prog_free);

/* RNG for unpriviledged user space with separated state from prandom_u32(). */
static DEFINE_PER_CPU(struct rnd_state, bpf_user_rnd_state);

void bpf_user_rnd_init_once(void)
{
	prandom_init_once(&bpf_user_rnd_state);
}

BPF_CALL_0(bpf_user_rnd_u32)
{
	/* Should someone ever have the rather unwise idea to use some
	 * of the registers passed into this function, then note that
	 * this function is called from native eBPF and classic-to-eBPF
	 * transformations. Register assignments from both sides are
	 * different, f.e. classic always sets fn(ctx, A, X) here.
	 */
	struct rnd_state *state;
	u32 res;

	state = &get_cpu_var(bpf_user_rnd_state);
	res = prandom_u32_state(state);
	put_cpu_var(bpf_user_rnd_state);

	return res;
}

/* Weak definitions of helper functions in case we don't have bpf syscall. */
const struct bpf_func_proto bpf_map_lookup_elem_proto __weak;
const struct bpf_func_proto bpf_map_update_elem_proto __weak;
const struct bpf_func_proto bpf_map_delete_elem_proto __weak;
const struct bpf_func_proto bpf_map_push_elem_proto __weak;
const struct bpf_func_proto bpf_map_pop_elem_proto __weak;
const struct bpf_func_proto bpf_map_peek_elem_proto __weak;
const struct bpf_func_proto bpf_spin_lock_proto __weak;
const struct bpf_func_proto bpf_spin_unlock_proto __weak;

const struct bpf_func_proto bpf_get_prandom_u32_proto __weak;
const struct bpf_func_proto bpf_get_smp_processor_id_proto __weak;
const struct bpf_func_proto bpf_get_numa_node_id_proto __weak;
const struct bpf_func_proto bpf_ktime_get_ns_proto __weak;

const struct bpf_func_proto bpf_get_current_pid_tgid_proto __weak;
const struct bpf_func_proto bpf_get_current_uid_gid_proto __weak;
const struct bpf_func_proto bpf_get_current_comm_proto __weak;
const struct bpf_func_proto bpf_get_current_cgroup_id_proto __weak;
const struct bpf_func_proto bpf_get_local_storage_proto __weak;

const struct bpf_func_proto * __weak bpf_get_trace_printk_proto(void)
{
	return NULL;
}

u64 __weak
bpf_event_output(struct bpf_map *map, u64 flags, void *meta, u64 meta_size,
		 void *ctx, u64 ctx_size, bpf_ctx_copy_t ctx_copy)
{
	return -ENOTSUPP;
}
EXPORT_SYMBOL_GPL(bpf_event_output);

/* Always built-in helper functions. */
const struct bpf_func_proto bpf_tail_call_proto = {
	.func		= NULL,
	.gpl_only	= false,
	.ret_type	= RET_VOID,
	.arg1_type	= ARG_PTR_TO_CTX,
	.arg2_type	= ARG_CONST_MAP_PTR,
	.arg3_type	= ARG_ANYTHING,
};

/* Stub for JITs that only support cBPF. eBPF programs are interpreted.
 * It is encouraged to implement bpf_int_jit_compile() instead, so that
 * eBPF and implicitly also cBPF can get JITed!
 */
struct bpf_prog * __weak bpf_int_jit_compile(struct bpf_prog *prog)
{
	return prog;
}

/* Stub for JITs that support eBPF. All cBPF code gets transformed into
 * eBPF by the kernel and is later compiled by bpf_int_jit_compile().
 */
void __weak bpf_jit_compile(struct bpf_prog *prog)
{
}

bool __weak bpf_helper_changes_pkt_data(void *func)
{
	return false;
}

/* Return TRUE if the JIT backend wants verifier to enable sub-register usage
 * analysis code and wants explicit zero extension inserted by verifier.
 * Otherwise, return FALSE.
 */
bool __weak bpf_jit_needs_zext(void)
{
	return false;
}

/* To execute LD_ABS/LD_IND instructions __bpf_prog_run() may call
 * skb_copy_bits(), so provide a weak definition of it for NET-less config.
 */
int __weak skb_copy_bits(const struct sk_buff *skb, int offset, void *to,
			 int len)
{
	return -EFAULT;
}

int __weak bpf_arch_text_poke(void *ip, enum bpf_text_poke_type t,
			      void *addr1, void *addr2)
{
	return -ENOTSUPP;
}

DEFINE_STATIC_KEY_FALSE(bpf_stats_enabled_key);
EXPORT_SYMBOL(bpf_stats_enabled_key);

/* All definitions of tracepoints related to BPF. */
#define CREATE_TRACE_POINTS
#include <linux/bpf_trace.h>

EXPORT_TRACEPOINT_SYMBOL_GPL(xdp_exception);
EXPORT_TRACEPOINT_SYMBOL_GPL(xdp_bulk_tx);<|MERGE_RESOLUTION|>--- conflicted
+++ resolved
@@ -2043,21 +2043,6 @@
 	for_each_cgroup_storage_type(stype) {
 		if (!aux->cgroup_storage[stype])
 			continue;
-<<<<<<< HEAD
-		bpf_cgroup_storage_release(aux->prog,
-					   aux->cgroup_storage[stype]);
-	}
-}
-
-static void bpf_free_used_maps(struct bpf_prog_aux *aux)
-{
-	struct bpf_map *map;
-	int i;
-
-	bpf_free_cgroup_storage(aux);
-	for (i = 0; i < aux->used_map_cnt; i++) {
-		map = aux->used_maps[i];
-=======
 		bpf_cgroup_storage_release(aux, aux->cgroup_storage[stype]);
 	}
 }
@@ -2071,19 +2056,15 @@
 	bpf_free_cgroup_storage(aux);
 	for (i = 0; i < len; i++) {
 		map = used_maps[i];
->>>>>>> a7196caf
 		if (map->ops->map_poke_untrack)
 			map->ops->map_poke_untrack(map, aux);
 		bpf_map_put(map);
 	}
-<<<<<<< HEAD
-=======
 }
 
 static void bpf_free_used_maps(struct bpf_prog_aux *aux)
 {
 	__bpf_free_used_maps(aux, aux->used_maps, aux->used_map_cnt);
->>>>>>> a7196caf
 	kfree(aux->used_maps);
 }
 
