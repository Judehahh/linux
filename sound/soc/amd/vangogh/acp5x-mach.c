// SPDX-License-Identifier: GPL-2.0+
/*
 * Machine driver for AMD Vangogh platform using either
 * NAU8821 & CS35L41 or NAU8821 & MAX98388 codecs.
 *
 * Copyright 2021 Advanced Micro Devices, Inc.
 */

#include <linux/acpi.h>
#include <linux/dmi.h>
#include <linux/gpio/consumer.h>
#include <linux/i2c.h>
#include <linux/input-event-codes.h>
#include <linux/module.h>
#include <sound/jack.h>
#include <sound/pcm_params.h>
#include <sound/soc.h>
#include <sound/soc-dapm.h>

#include "../../codecs/nau8821.h"
#include "acp5x.h"

#define DRV_NAME			"acp5x_mach"
#define DUAL_CHANNEL			2
#define ACP5X_NAU8821_BCLK		3072000
#define ACP5X_NAU8821_FREQ_OUT		12288000
#define ACP5X_NAU8821_COMP_NAME 	"i2c-NVTN2020:00"
#define ACP5X_NAU8821_DAI_NAME		"nau8821-hifi"
#define ACP5X_CS35L41_COMP_LNAME	"spi-VLV1776:00"
#define ACP5X_CS35L41_COMP_RNAME	"spi-VLV1776:01"
#define ACP5X_CS35L41_DAI_NAME		"cs35l41-pcm"
#define ACP5X_MAX98388_COMP_LNAME	"i2c-ADS8388:00"
#define ACP5X_MAX98388_COMP_RNAME	"i2c-ADS8388:01"
#define ACP5X_MAX98388_DAI_NAME		"max98388-aif1"

static struct snd_soc_jack vg_headset;

SND_SOC_DAILINK_DEF(platform,  DAILINK_COMP_ARRAY(COMP_PLATFORM("acp5x_i2s_dma.0")));
SND_SOC_DAILINK_DEF(acp5x_i2s, DAILINK_COMP_ARRAY(COMP_CPU("acp5x_i2s_playcap.0")));
SND_SOC_DAILINK_DEF(acp5x_bt,  DAILINK_COMP_ARRAY(COMP_CPU("acp5x_i2s_playcap.1")));
SND_SOC_DAILINK_DEF(nau8821,   DAILINK_COMP_ARRAY(COMP_CODEC(ACP5X_NAU8821_COMP_NAME,
							     ACP5X_NAU8821_DAI_NAME)));

static struct snd_soc_jack_pin acp5x_nau8821_jack_pins[] = {
	{
		.pin	= "Headphone",
		.mask	= SND_JACK_HEADPHONE,
	},
	{
		.pin	= "Headset Mic",
		.mask	= SND_JACK_MICROPHONE,
	},
};

static const struct snd_kcontrol_new acp5x_8821_controls[] = {
	SOC_DAPM_PIN_SWITCH("Headphone"),
	SOC_DAPM_PIN_SWITCH("Headset Mic"),
	SOC_DAPM_PIN_SWITCH("Int Mic"),
};

static int platform_clock_control(struct snd_soc_dapm_widget *w,
				  struct snd_kcontrol *k, int event)
{
	struct snd_soc_dapm_context *dapm = w->dapm;
	struct snd_soc_card *card = dapm->card;
	struct snd_soc_dai *dai;
	int ret = 0;

	dai = snd_soc_card_get_codec_dai(card, ACP5X_NAU8821_DAI_NAME);
	if (!dai) {
		dev_err(card->dev, "Codec dai not found\n");
		return -EIO;
	}

	if (SND_SOC_DAPM_EVENT_OFF(event)) {
		ret = snd_soc_dai_set_sysclk(dai, NAU8821_CLK_INTERNAL, 0, SND_SOC_CLOCK_IN);
		if (ret < 0) {
			dev_err(card->dev, "set sysclk err = %d\n", ret);
			return -EIO;
		}
	} else {
		ret = snd_soc_dai_set_sysclk(dai, NAU8821_CLK_FLL_BLK, 0, SND_SOC_CLOCK_IN);
		if (ret < 0)
			dev_err(dai->dev, "can't set BLK clock %d\n", ret);
		ret = snd_soc_dai_set_pll(dai, 0, 0, ACP5X_NAU8821_BCLK, ACP5X_NAU8821_FREQ_OUT);
		if (ret < 0)
			dev_err(dai->dev, "can't set FLL: %d\n", ret);
	}

	return ret;
}

static int acp5x_8821_init(struct snd_soc_pcm_runtime *rtd)
{
	struct snd_soc_component *component = asoc_rtd_to_codec(rtd, 0)->component;
	int ret;

	/*
	 * Headset buttons map to the google Reference headset.
	 * These can be configured by userspace.
	 */
	ret = snd_soc_card_jack_new_pins(rtd->card, "Headset Jack",
					 SND_JACK_HEADSET | SND_JACK_BTN_0,
					 &vg_headset, acp5x_nau8821_jack_pins,
					 ARRAY_SIZE(acp5x_nau8821_jack_pins));
	if (ret) {
		dev_err(rtd->dev, "Headset Jack creation failed %d\n", ret);
		return ret;
	}

	snd_jack_set_key(vg_headset.jack, SND_JACK_BTN_0, KEY_MEDIA);
	nau8821_enable_jack_detect(component, &vg_headset);

	return ret;
}

static const unsigned int rates[] = {
	48000,
};

static const struct snd_pcm_hw_constraint_list constraints_rates = {
	.count = ARRAY_SIZE(rates),
	.list  = rates,
	.mask = 0,
};

static const unsigned int channels[] = {
	2,
};

static const struct snd_pcm_hw_constraint_list constraints_channels = {
	.count = ARRAY_SIZE(channels),
	.list = channels,
	.mask = 0,
};

static const unsigned int acp5x_nau8821_format[] = {32};

static struct snd_pcm_hw_constraint_list constraints_sample_bits = {
	.list = acp5x_nau8821_format,
	.count = ARRAY_SIZE(acp5x_nau8821_format),
};

static int acp5x_8821_startup(struct snd_pcm_substream *substream)
{
	struct snd_pcm_runtime *runtime = substream->runtime;
	struct snd_soc_pcm_runtime *rtd = asoc_substream_to_rtd(substream);
	struct acp5x_platform_info *machine = snd_soc_card_get_drvdata(rtd->card);

	machine->play_i2s_instance = I2S_SP_INSTANCE;
	machine->cap_i2s_instance = I2S_SP_INSTANCE;

	runtime->hw.channels_max = DUAL_CHANNEL;
	snd_pcm_hw_constraint_list(runtime, 0, SNDRV_PCM_HW_PARAM_CHANNELS,
				   &constraints_channels);
	snd_pcm_hw_constraint_list(runtime, 0, SNDRV_PCM_HW_PARAM_RATE,
				   &constraints_rates);
	snd_pcm_hw_constraint_list(substream->runtime, 0,
				   SNDRV_PCM_HW_PARAM_SAMPLE_BITS,
				   &constraints_sample_bits);

	return 0;
}

static int acp5x_nau8821_hw_params(struct snd_pcm_substream *substream,
				   struct snd_pcm_hw_params *params)
{
	struct snd_soc_pcm_runtime *rtd = asoc_substream_to_rtd(substream);
	struct snd_soc_card *card = rtd->card;
	struct snd_soc_dai *dai = snd_soc_card_get_codec_dai(card, ACP5X_NAU8821_DAI_NAME);
	int ret, bclk;

	if (!dai)
		return -EINVAL;

	ret = snd_soc_dai_set_sysclk(dai, NAU8821_CLK_FLL_BLK, 0, SND_SOC_CLOCK_IN);
	if (ret < 0)
		dev_err(card->dev, "can't set FS clock %d\n", ret);

	bclk = snd_soc_params_to_bclk(params);
	if (bclk < 0) {
		dev_err(dai->dev, "Fail to get BCLK rate: %d\n", bclk);
		return bclk;
	}

	ret = snd_soc_dai_set_pll(dai, 0, 0, bclk, params_rate(params) * 256);
	if (ret < 0)
		dev_err(card->dev, "can't set FLL: %d\n", ret);

	return ret;
}

static const struct snd_soc_ops acp5x_8821_ops = {
	.startup = acp5x_8821_startup,
	.hw_params = acp5x_nau8821_hw_params,
};

static int acp5x_cs35l41_startup(struct snd_pcm_substream *substream)
{
	struct snd_soc_pcm_runtime *rtd = asoc_substream_to_rtd(substream);
	struct acp5x_platform_info *machine = snd_soc_card_get_drvdata(rtd->card);
	struct snd_pcm_runtime *runtime = substream->runtime;

	machine->play_i2s_instance = I2S_HS_INSTANCE;

	runtime->hw.channels_max = DUAL_CHANNEL;
	snd_pcm_hw_constraint_list(runtime, 0, SNDRV_PCM_HW_PARAM_CHANNELS,
				   &constraints_channels);
	snd_pcm_hw_constraint_list(runtime, 0, SNDRV_PCM_HW_PARAM_RATE,
				   &constraints_rates);

	return 0;
}

static int acp5x_cs35l41_hw_params(struct snd_pcm_substream *substream,
				   struct snd_pcm_hw_params *params)
{
	struct snd_soc_pcm_runtime *rtd = asoc_substream_to_rtd(substream);
	unsigned int bclk, rate = params_rate(params);
	struct snd_soc_component *comp;
	int ret, i;

	switch (rate) {
	case 48000:
		bclk = 1536000;
		break;
	default:
		bclk = 0;
		break;
	}

	for_each_rtd_components(rtd, i, comp) {
		if (!(strcmp(comp->name, ACP5X_CS35L41_COMP_LNAME)) ||
		    !(strcmp(comp->name, ACP5X_CS35L41_COMP_RNAME))) {
			if (!bclk) {
				dev_err(comp->dev, "Invalid sample rate: 0x%x\n", rate);
				return -EINVAL;
			}

			ret = snd_soc_component_set_sysclk(comp, 0, 0, bclk, SND_SOC_CLOCK_IN);
			if (ret) {
				dev_err(comp->dev, "failed to set SYSCLK: %d\n", ret);
				return ret;
			}
		}
	}

	return 0;
}

static const struct snd_soc_ops acp5x_cs35l41_play_ops = {
	.startup = acp5x_cs35l41_startup,
	.hw_params = acp5x_cs35l41_hw_params,
};

static struct snd_soc_codec_conf acp5x_cs35l41_conf[] = {
	{
		.dlc = COMP_CODEC_CONF(ACP5X_CS35L41_COMP_LNAME),
		.name_prefix = "Left",
	},
	{
		.dlc = COMP_CODEC_CONF(ACP5X_CS35L41_COMP_RNAME),
		.name_prefix = "Right",
	},
};

SND_SOC_DAILINK_DEF(cs35l41, DAILINK_COMP_ARRAY(COMP_CODEC(ACP5X_CS35L41_COMP_LNAME,
							   ACP5X_CS35L41_DAI_NAME),
						COMP_CODEC(ACP5X_CS35L41_COMP_RNAME,
							   ACP5X_CS35L41_DAI_NAME)));

static struct snd_soc_dai_link acp5x_8821_35l41_dai[] = {
	{
		.name = "acp5x-8821-play",
		.stream_name = "Playback/Capture",
		.dai_fmt = SND_SOC_DAIFMT_I2S |
			   SND_SOC_DAIFMT_NB_NF |
			   SND_SOC_DAIFMT_CBC_CFC,
		.dpcm_playback = 1,
		.dpcm_capture = 1,
		.ops = &acp5x_8821_ops,
		.init = acp5x_8821_init,
		SND_SOC_DAILINK_REG(acp5x_i2s, nau8821, platform),
	},
	{
		.name = "acp5x-CS35L41-Stereo",
		.stream_name = "CS35L41 Stereo Playback",
		.dai_fmt = SND_SOC_DAIFMT_I2S |
			   SND_SOC_DAIFMT_NB_NF |
			   SND_SOC_DAIFMT_CBC_CFC,
		.dpcm_playback = 1,
		.playback_only = 1,
		.ops = &acp5x_cs35l41_play_ops,
		SND_SOC_DAILINK_REG(acp5x_bt, cs35l41, platform),
	},
};

static const struct snd_soc_dapm_widget acp5x_8821_35l41_widgets[] = {
	SND_SOC_DAPM_HP("Headphone", NULL),
	SND_SOC_DAPM_MIC("Headset Mic", NULL),
	SND_SOC_DAPM_MIC("Int Mic", NULL),
	SND_SOC_DAPM_SUPPLY("Platform Clock", SND_SOC_NOPM, 0, 0,
			    platform_clock_control,
			    SND_SOC_DAPM_PRE_PMU | SND_SOC_DAPM_POST_PMD),
};

static const struct snd_soc_dapm_route acp5x_8821_35l41_audio_route[] = {
	/* HP jack connectors - unknown if we have jack detection */
	{ "Headphone", NULL, "HPOL" },
	{ "Headphone", NULL, "HPOR" },
	{ "MICL", NULL, "Headset Mic" },
	{ "MICR", NULL, "Headset Mic" },
	{ "DMIC", NULL, "Int Mic" },

	{ "Headphone", NULL, "Platform Clock" },
	{ "Headset Mic", NULL, "Platform Clock" },
	{ "Int Mic", NULL, "Platform Clock" },
};

static struct snd_soc_card acp5x_8821_35l41_card = {
	.name = "acp5x",
	.owner = THIS_MODULE,
	.dai_link = acp5x_8821_35l41_dai,
	.num_links = ARRAY_SIZE(acp5x_8821_35l41_dai),
	.dapm_widgets = acp5x_8821_35l41_widgets,
	.num_dapm_widgets = ARRAY_SIZE(acp5x_8821_35l41_widgets),
	.dapm_routes = acp5x_8821_35l41_audio_route,
	.num_dapm_routes = ARRAY_SIZE(acp5x_8821_35l41_audio_route),
	.codec_conf = acp5x_cs35l41_conf,
	.num_configs = ARRAY_SIZE(acp5x_cs35l41_conf),
	.controls = acp5x_8821_controls,
	.num_controls = ARRAY_SIZE(acp5x_8821_controls),
};

static int acp5x_max98388_startup(struct snd_pcm_substream *substream)
{
	struct snd_soc_pcm_runtime *rtd = asoc_substream_to_rtd(substream);
	struct acp5x_platform_info *machine = snd_soc_card_get_drvdata(rtd->card);
	struct snd_pcm_runtime *runtime = substream->runtime;
<<<<<<< HEAD

	machine->play_i2s_instance = I2S_HS_INSTANCE;

=======

	machine->play_i2s_instance = I2S_HS_INSTANCE;

>>>>>>> 199cd641
	runtime->hw.channels_max = DUAL_CHANNEL;
	snd_pcm_hw_constraint_list(runtime, 0, SNDRV_PCM_HW_PARAM_CHANNELS,
				   &constraints_channels);
	snd_pcm_hw_constraint_list(runtime, 0, SNDRV_PCM_HW_PARAM_RATE,
				   &constraints_rates);
	return 0;
}

static const struct snd_soc_ops acp5x_max98388_play_ops = {
	.startup = acp5x_max98388_startup,
};

static struct snd_soc_codec_conf acp5x_max98388_conf[] = {
	{
		.dlc = COMP_CODEC_CONF(ACP5X_MAX98388_COMP_LNAME),
		.name_prefix = "Left",
	},
	{
		.dlc = COMP_CODEC_CONF(ACP5X_MAX98388_COMP_RNAME),
		.name_prefix = "Right",
	},
};

SND_SOC_DAILINK_DEF(max98388, DAILINK_COMP_ARRAY(COMP_CODEC(ACP5X_MAX98388_COMP_LNAME,
							    ACP5X_MAX98388_DAI_NAME),
						 COMP_CODEC(ACP5X_MAX98388_COMP_RNAME,
							    ACP5X_MAX98388_DAI_NAME)));

static struct snd_soc_dai_link acp5x_8821_98388_dai[] = {
	{
		.name = "acp5x-8821-play",
		.stream_name = "Playback/Capture",
		.dai_fmt = SND_SOC_DAIFMT_I2S |
			   SND_SOC_DAIFMT_NB_NF |
			   SND_SOC_DAIFMT_CBC_CFC,
		.dpcm_playback = 1,
		.dpcm_capture = 1,
		.ops = &acp5x_8821_ops,
		.init = acp5x_8821_init,
		SND_SOC_DAILINK_REG(acp5x_i2s, nau8821, platform),
	},
	{
		.name = "acp5x-max98388-play",
		.stream_name = "MAX98388 Playback",
		.dai_fmt = SND_SOC_DAIFMT_I2S |
			   SND_SOC_DAIFMT_NB_NF |
			   SND_SOC_DAIFMT_CBC_CFC,
		.dpcm_playback = 1,
		.playback_only = 1,
		.ops = &acp5x_max98388_play_ops,
		SND_SOC_DAILINK_REG(acp5x_bt, max98388, platform),
	},
};

static const struct snd_soc_dapm_widget acp5x_8821_98388_widgets[] = {
	SND_SOC_DAPM_HP("Headphone", NULL),
	SND_SOC_DAPM_MIC("Headset Mic", NULL),
	SND_SOC_DAPM_MIC("Int Mic", NULL),
	SND_SOC_DAPM_SUPPLY("Platform Clock", SND_SOC_NOPM, 0, 0,
			    platform_clock_control,
			    SND_SOC_DAPM_PRE_PMU | SND_SOC_DAPM_POST_PMD),
	SND_SOC_DAPM_SPK("SPK", NULL),
};

static const struct snd_soc_dapm_route acp5x_8821_98388_route[] = {
	{ "Headphone", NULL, "HPOL" },
	{ "Headphone", NULL, "HPOR" },
	{ "MICL", NULL, "Headset Mic" },
	{ "MICR", NULL, "Headset Mic" },
	{ "DMIC", NULL, "Int Mic" },

	{ "Headphone", NULL, "Platform Clock" },
	{ "Headset Mic", NULL, "Platform Clock" },
	{ "Int Mic", NULL, "Platform Clock" },

	{ "SPK", NULL, "Left BE_OUT" },
	{ "SPK", NULL, "Right BE_OUT" },
};

static struct snd_soc_card acp5x_8821_98388_card = {
	.name = "acp5x-max98388",
	.owner = THIS_MODULE,
	.dai_link = acp5x_8821_98388_dai,
	.num_links = ARRAY_SIZE(acp5x_8821_98388_dai),
	.dapm_widgets = acp5x_8821_98388_widgets,
	.num_dapm_widgets = ARRAY_SIZE(acp5x_8821_98388_widgets),
	.dapm_routes = acp5x_8821_98388_route,
	.num_dapm_routes = ARRAY_SIZE(acp5x_8821_98388_route),
	.codec_conf = acp5x_max98388_conf,
	.num_configs = ARRAY_SIZE(acp5x_max98388_conf),
	.controls = acp5x_8821_controls,
	.num_controls = ARRAY_SIZE(acp5x_8821_controls),
};

static const struct dmi_system_id acp5x_vg_quirk_table[] = {
	{
		.matches = {
			DMI_EXACT_MATCH(DMI_BOARD_VENDOR, "Valve"),
			DMI_EXACT_MATCH(DMI_PRODUCT_NAME, "Jupiter"),
		}
	},
	{}
};

static int acp5x_probe(struct platform_device *pdev)
{
	const struct dmi_system_id *dmi_id;
	struct acp5x_platform_info *machine;
	struct device *dev = &pdev->dev;
	struct snd_soc_card *card;
	int ret;

	card = (struct snd_soc_card *)device_get_match_data(dev);
	if (!card) {
		/*
		 * This is normally the result of directly probing the driver
		 * in pci-acp5x through platform_device_register_full(), which
		 * is necessary for the CS35L41 variant, as it doesn't support
		 * ACPI probing and relies on DMI quirks.
		 */
		dmi_id = dmi_first_match(acp5x_vg_quirk_table);
		if (!dmi_id)
			return -ENODEV;

		card = &acp5x_8821_35l41_card;
	}

	machine = devm_kzalloc(dev, sizeof(*machine), GFP_KERNEL);
	if (!machine)
		return -ENOMEM;

	card->dev = dev;
	platform_set_drvdata(pdev, card);
	snd_soc_card_set_drvdata(card, machine);

	ret = devm_snd_soc_register_card(dev, card);
	if (ret)
		return dev_err_probe(dev, ret, "Register card (%s) failed\n", card->name);

	return 0;
}

static const struct acpi_device_id acp5x_acpi_match[] = {
	{ "AMDI8821", (kernel_ulong_t)&acp5x_8821_98388_card },
	{},
};
MODULE_DEVICE_TABLE(acpi, acp5x_acpi_match);

static struct platform_driver acp5x_mach_driver = {
	.driver = {
		.name = DRV_NAME,
		.pm = &snd_soc_pm_ops,
		.acpi_match_table = acp5x_acpi_match,
	},
	.probe = acp5x_probe,
};

module_platform_driver(acp5x_mach_driver);

MODULE_AUTHOR("Vijendar.Mukunda@amd.com");
MODULE_DESCRIPTION("NAU8821/CS35L41 & NAU8821/MAX98388 audio support");
MODULE_LICENSE("GPL v2");
MODULE_ALIAS("platform:" DRV_NAME);<|MERGE_RESOLUTION|>--- conflicted
+++ resolved
@@ -337,15 +337,9 @@
 	struct snd_soc_pcm_runtime *rtd = asoc_substream_to_rtd(substream);
 	struct acp5x_platform_info *machine = snd_soc_card_get_drvdata(rtd->card);
 	struct snd_pcm_runtime *runtime = substream->runtime;
-<<<<<<< HEAD
 
 	machine->play_i2s_instance = I2S_HS_INSTANCE;
 
-=======
-
-	machine->play_i2s_instance = I2S_HS_INSTANCE;
-
->>>>>>> 199cd641
 	runtime->hw.channels_max = DUAL_CHANNEL;
 	snd_pcm_hw_constraint_list(runtime, 0, SNDRV_PCM_HW_PARAM_CHANNELS,
 				   &constraints_channels);
